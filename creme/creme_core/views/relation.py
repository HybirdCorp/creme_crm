--- conflicted
+++ resolved
@@ -260,15 +260,10 @@
 #TODO: use EntityCredentials.filter to filter allowed entities for this user
 @login_required
 def add_relations_bulk(request, model_ct_id, ids):
-<<<<<<< HEAD
     """
         NB: Is internal relation type is verified in MultiEntitiesRelationCreateForm clean
     """
-    POST = request.POST
-
-=======
     user = request.user
->>>>>>> 2215ad43
     model    = get_object_or_404(ContentType, pk=model_ct_id).model_class()
     entities = get_list_or_404(model, pk__in=[id for id in ids.split(',') if id])
 
@@ -277,7 +272,7 @@
         entity.can_change_or_die(user) #TODO: edit credentials ???
 
     if request.method == 'POST':
-        form = MultiEntitiesRelationCreateForm(entities, request.user.id, None, request.POST)
+        form = MultiEntitiesRelationCreateForm(entities, user.id, None, request.POST)
 
         if form.is_valid():
             form.save()
@@ -300,16 +295,11 @@
     relation = get_object_or_404(Relation, pk=get_from_POST_or_404(request.POST, 'id'))
     subject  = relation.subject_entity
 
-<<<<<<< HEAD
-    relation = get_object_or_404(Relation, pk=relation_id)
+    subject.can_delete_or_die(request.user) #TODO: delete credentials on 'subject_entity' ?? only one ???
 
     RelationType._is_relation_type_internal_die(relation.type.id, _("You can't delete this relation"))
 
-    entity   = get_object_or_404(CremeEntity, pk=entity_id).get_real_entity()
-=======
-    subject.can_delete_or_die(request.user) #TODO: delete credentials on 'subject_entity' ?? only one ???
     relation.get_real_entity().delete()
->>>>>>> 2215ad43
 
     if request.is_ajax():
         return HttpResponse("", mimetype="text/javascript")
@@ -331,11 +321,7 @@
 
     subject.can_delete_or_die(request.user) #TODO: delete credentials on 'subject' ?? only it ???
 
-    print rtype_id
-    print RelationType._is_relation_type_internal(rtype_id)
     RelationType._is_relation_type_internal_die(rtype_id, _("You can't delete this relation"))
-
-    return HttpResponse("stop")
 
     for relation in Relation.objects.filter(subject_entity=subject, type=rtype_id, object_entity=object_id):
         relation.get_real_entity().delete()
@@ -353,14 +339,7 @@
         'o2m':          o2m
     }
 
-<<<<<<< HEAD
-    RelationType._is_relation_type_internal_die(predicate_id, _("You can't add this relation type from here"))
-
-    #TODo: only one query ??
-    pklist = Relation.objects.filter(type__id=predicate_id, subject_entity__id=subject_id).values_list('object_entity_id') #TODO: can remove the '__id'
-    extra_q = ~Q(pk__in=pklist)
-=======
-    #TODO: add subject = get_object_or_404(CremeEntity, pk=subject_id); subject.can_view_or_die(request.user)
+    RelationType._is_relation_type_internal_die(rtype_id, _("You can't add this relation type from here"))
 
     rtype   = get_object_or_404(RelationType, pk=rtype_id)
     extra_q = ~Q(relations__type=rtype.symmetric_type_id, relations__object_entity=subject_id) #TODO: filter with relation creds too
@@ -368,7 +347,6 @@
     prop_types = list(rtype.object_properties.all())
     if prop_types:
         extra_q &= Q(properties__type__in=prop_types)
->>>>>>> 2215ad43
 
     return list_view_popup_from_widget(request, object_ct_id, o2m, extra_dict=template_dict, extra_q=extra_q)
 
@@ -386,11 +364,8 @@
     rtype_id   = get_from_POST_or_404(POST, 'predicate_id') #TODO: rename POST arg
     entity_ids = POST.getlist('entities')
 
-<<<<<<< HEAD
-    RelationType._is_relation_type_internal_die(predicate_id, _("You can't add this relation type from here"))
+    RelationType._is_relation_type_internal_die(rtype_id, _("You can't add this relation type from here"))
     
-    subject = get_object_or_404(CremeEntity, pk=subject_id).get_real_entity()
-=======
     if not entity_ids:
         raise Http404('Void "entities" parameter.')
 
@@ -398,7 +373,6 @@
 
     entity_ids.append(subject_id) #NB: so we can do only one query
     entities = list(CremeEntity.objects.filter(pk__in=entity_ids))
->>>>>>> 2215ad43
 
     CremeEntity.populate_credentials(entities, user)
 
