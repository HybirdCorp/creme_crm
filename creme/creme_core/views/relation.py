# -*- coding: utf-8 -*-

################################################################################
#    Creme is a free/open-source Customer Relationship Management software
#    Copyright (C) 2009-2010  Hybird
#
#    This program is free software: you can redistribute it and/or modify
#    it under the terms of the GNU Affero General Public License as published by
#    the Free Software Foundation, either version 3 of the License, or
#    (at your option) any later version.
#
#    This program is distributed in the hope that it will be useful,
#    but WITHOUT ANY WARRANTY; without even the implied warranty of
#    MERCHANTABILITY or FITNESS FOR A PARTICULAR PURPOSE.  See the
#    GNU Affero General Public License for more details.
#
#    You should have received a copy of the GNU Affero General Public License
#    along with this program.  If not, see <http://www.gnu.org/licenses/>.
################################################################################

from collections import defaultdict

from django.db.models.query_utils import Q
from django.http import Http404, HttpResponse, HttpResponseRedirect
from django.shortcuts import get_object_or_404, get_list_or_404
from django.template.context import RequestContext
from django.utils.simplejson.encoder import JSONEncoder
from django.utils.translation import ugettext as _
from django.contrib.auth.decorators import login_required
from django.contrib.contenttypes.models import ContentType

from creme_core.forms.relation import RelationCreateForm, MultiEntitiesRelationCreateForm
from creme_core.models import Relation, RelationType, CremeEntity, EntityCredentials
from creme_core.registry import creme_registry
from creme_core.views.generic import inner_popup, list_view_popup_from_widget
from creme_core.utils import get_ct_or_404, get_from_POST_or_404

#JSON_OPS = frozenset(('gt', 'lt', 'in'))

class JSONSelectError(Exception):
    def __init__(self, message, status):
        super(Exception, self).__init__(message)
        self.status = status

def __json_select(query, fields, range, sort_field=None, use_columns=False):
    try:
        start, end = range

        if not use_columns:
            result = []

            if sort_field:
                sorted_result = [(sort_field(entity), [getter(entity) for getter in fields]) for entity in query]
                sorted_result.sort(cmp=lambda a, b:cmp(a[0], b[0])) #TODO: use 'key' param instead
                result = [e[1] for e in sorted_result[start:end]]
            else:
                for entity in query[start:end]:
                    result.append([getter(entity) for getter in fields]) #TODO: use extend + genexpr ?

        else:
            query = query.order_by(sort_field) if sort_field else query
            flat = len(fields) == 1
            result = list(query.values_list(flat=flat, *fields)[start:end])

        return JSONEncoder().encode(result) #TODO: move out tre 'try' block
    except Exception, err:
        raise JSONSelectError(unicode(err), 500)

# TODO (refs 293) : unused tool. remove it !
#def __json_parse_filter(filter, allowed_filters, allowed_ops):
#    field = str(filter[0])
#    size = len(filter)
#
#    if field not in allowed_filters:
#        raise JSONSelectError("forbidden filter '%s'" % field, 403)
#
#    if size == 2:
#        return (field, filter[1])
#
#    op = str(filter[-1])
#
#    if op not in allowed_ops:
#        raise JSONSelectError("forbidden op '%s'" % op, 403)
#
#    if size == 3:
#        return (field + '__' + op, filter[1])
#
#    return (field + '__' + op, [v for v in filter[1:-1]])
#
#def __json_parse_filters(filters, allowed_filters, allowed_ops):
#    filter_entries = (filter.split(',') for filter in filters if len(filter) > 1)
#    return dict(__json_parse_filter(entry, allowed_filters, allowed_ops) for entry in filter_entries)

def __json_parse_field(field, allowed_fields, use_columns=False):
    if field not in allowed_fields.keys():
        raise JSONSelectError("forbidden field '%s'" % field, 403)

    if use_columns:
        return field

    getter = allowed_fields.get(field)

    if not getter:
        raise JSONSelectError("forbidden fields '%s'" % field, 403)

    return getter

def __json_parse_fields(fields, allowed_fields, use_columns=False):
    if not fields:
        raise JSONSelectError("no such field", 400)

    return list(__json_parse_field(field, allowed_fields, use_columns) for field in fields) #TODO: list comprehension ??

# TODO (refs 293) : unused tool. remove it !
#def __json_parse_filtered_select_request(request, allowed_filters, allowed_ops, allowed_fields):
#    if not request:
#        raise JSONSelectError("not such parameter", 400)
#
#    use_columns = bool(request.get('value_list', 0))
#    range = [int(i) if i is not None else None for i in (request.get('start'), request.get('end'))]
#
#    filters = __json_parse_filters(request.getlist('filters'), allowed_filters, allowed_ops)
#    fields = __json_parse_fields(request.getlist('fields'), allowed_fields, use_columns)
#    sort = request.get('sort')
#    sort = __json_parse_field(sort, allowed_fields, use_columns) if sort is not None else None
#
#    return (filters, fields, range, sort, use_columns)

def __json_parse_select_request(request, allowed_fields):
    if not request:
        raise JSONSelectError("not such parameter", 400)

    use_columns = bool(request.get('value_list', 0))
    range = [int(i) if i is not None else None for i in (request.get('start'), request.get('end'))]
    fields = __json_parse_fields(request.getlist('fields'), allowed_fields, use_columns)
    sort = request.get('sort')
    sort = __json_parse_field(sort, allowed_fields, use_columns) if sort is not None else None

    return (fields, range, sort, use_columns)

#JSON_ENTITY_FILTERS = frozenset(('id', 'entity_type'))

JSON_ENTITY_FIELDS = {
                        'unicode':     unicode,
                        'id':          lambda e: e.id,
                        'entity_type': lambda e: e.entity_type_id
                     }

#TODO: unused tool. remove it !
#@login_required
#def json_entity_select(request):
#    try:
#        filters, fields, range, sort, use_columns = __json_parse_filtered_select_request(request.GET, JSON_ENTITY_FILTERS, JSON_OPS, JSON_ENTITY_FIELDS)
#        query = filter_RUD_objects(request, CremeEntity.objects.filter(**filters))
#        return HttpResponse(__json_select(query, fields, range, sort, use_columns), mimetype="text/javascript")
#    except JSONSelectError, err:
#        return HttpResponse(err.message, mimetype="text/javascript", status=err.status)

@login_required
def json_entity_get(request, id):
    try:
        fields, range, sort, use_columns = __json_parse_select_request(request.GET, JSON_ENTITY_FIELDS)
        #query = filter_RUD_objects(request, CremeEntity.objects.filter(pk=id))
        query = EntityCredentials.filter(request.user, CremeEntity.objects.filter(pk=id))
        return HttpResponse(__json_select(query, fields, (0, 1), sort, use_columns), mimetype="text/javascript") #TODO: move out the 'try' block
    except JSONSelectError, err:
        return HttpResponse(err.message, mimetype="text/javascript", status=err.status)

JSON_PREDICATE_FIELDS = {
                            'unicode': unicode,
                            'id':      lambda e: e.id
                        }

@login_required
def json_entity_predicates(request, id):
    try:
        predicates = __get_entity_predicates(request, id)
        parameters = __json_parse_select_request(request.GET, JSON_PREDICATE_FIELDS)
        return HttpResponse(__json_select(predicates, *parameters), mimetype="text/javascript")
    except JSONSelectError, err:
        return HttpResponse(err.message, mimetype="text/javascript", status=err.status)
    except Http404, err:
        return HttpResponse(err, mimetype="text/javascript", status=404)
    except Exception, err:
        return HttpResponse(err, mimetype="text/javascript", status=500)

JSON_CONTENT_TYPE_FIELDS = {
                            'unicode':  unicode,
                            'name':     lambda e: e.name,
                            'id':       lambda e: e.id
                           }

@login_required
def json_predicate_content_types(request, id):
    try:
        #content_type_ids = get_object_or_404(RelationType, pk=id).object_range_ctype.all()
        content_types = get_object_or_404(RelationType, pk=id).object_ctypes.all()

        fields, range, sort, use_columns = __json_parse_select_request(request.GET, JSON_CONTENT_TYPE_FIELDS)

        #if not content_type_ids:
        if not content_types:
            content_type_from_model = ContentType.objects.get_for_model
            content_types = [content_type_from_model(model) for model in creme_registry.iter_entity_models()]
            return HttpResponse(__json_select(content_types, fields, range, sort))

        #return HttpResponse(__json_select(ContentType.objects.filter(pk__in=content_type_ids), fields, range, sort, use_columns))
        return HttpResponse(__json_select(content_types, fields, range, sort, use_columns), mimetype="text/javascript")
    except JSONSelectError, err:
        return HttpResponse(err.message, mimetype="text/javascript", status=err.status)
    except Http404, err:
        return HttpResponse(err, mimetype="text/javascript", status=404)
    except Exception, err:
        return HttpResponse(err, mimetype="text/javascript", status=500)

def __get_entity_predicates(request, id):
    entity = get_object_or_404(CremeEntity, pk=id).get_real_entity() #TODO: useful 'get_real_entity() ??'

    entity.can_view_or_die(request.user) #TODO: remove

    predicates = RelationType.objects.filter(is_internal=False).order_by('predicate')

    #TODO: use CremePropertyType constraints too
    return predicates.filter(Q(subject_ctypes=entity.entity_type)|Q(subject_ctypes__isnull=True)).distinct()

def add_relations(request, subject_id, relation_type_id=None):
    """
        NB: In case of relation_type_id=None is internal relation type is verified in RelationCreateForm clean
    """
    subject = get_object_or_404(CremeEntity, pk=subject_id)
    subject.can_link_or_die(request.user)

    relations_types = None

    if relation_type_id:
        get_object_or_404(RelationType, pk=relation_type_id).is_not_internal_or_die()
        relations_types = [relation_type_id]

    if request.method == 'POST':
        form = RelationCreateForm(subject=subject, user=request.user, relations_types=relations_types, data=request.POST)

        if form.is_valid():
            form.save()
    else:
        form = RelationCreateForm(subject=subject, user=request.user, relations_types=relations_types)

    return inner_popup(request, 'creme_core/generics/blockform/add_popup2.html',
                       {
                        'form':  form,
                        'title': _(u'Relations for <%s>') % subject,
                       },
                       is_valid=form.is_valid(),
                       reload=False,
                       delegate_reload=True,
                       context_instance=RequestContext(request)
                      )

@login_required
<<<<<<< HEAD
def add_relations_bulk(request, model_ct_id, ids):
    user = request.user
=======
def add_relations_bulk(request, model_ct_id, ids, relations_types=None):
    """
        NB: Is internal relation type is verified in MultiEntitiesRelationCreateForm clean
    """
    POST = request.POST

>>>>>>> 858d4a63
    model    = get_object_or_404(ContentType, pk=model_ct_id).model_class()
    entities = get_list_or_404(model, pk__in=[id for id in ids.split(',') if id])

    CremeEntity.populate_real_entities(entities)
    CremeEntity.populate_credentials(entities, user)

    filtered = {True: [], False: []}
    for entity in entities:
        filtered[entity.can_link(user)].append(entity)

<<<<<<< HEAD
    if request.method == 'POST':
        form = MultiEntitiesRelationCreateForm(subjects=filtered[True],
                                               forbidden_subjects=filtered[False],
                                               user=request.user,
                                               data=request.POST
                                              )
=======
    if relations_types is not None:
        relations_types = relations_types.split(',')

    if POST:
        form = MultiEntitiesRelationCreateForm(entities, request.user.id, None, POST, relations_types)
>>>>>>> 858d4a63

        if form.is_valid():
            form.save()
    else:
<<<<<<< HEAD
        form = MultiEntitiesRelationCreateForm(subjects=filtered[True],
                                               forbidden_subjects=filtered[False],
                                               user=request.user
                                              )
=======
        form = MultiEntitiesRelationCreateForm(subjects=entities, user_id=request.user.id,
                                               relations_types=relations_types)
>>>>>>> 858d4a63

    return inner_popup(request, 'creme_core/generics/blockform/add_popup2.html',
                       {
                        'form':  form,
                        'title': _(u'Multiple adding of relations'),
                       },
                       is_valid=form.is_valid(),
                       reload=False,
                       delegate_reload=True,
                       context_instance=RequestContext(request))

@login_required
def delete(request):
    relation = get_object_or_404(Relation, pk=get_from_POST_or_404(request.POST, 'id'))
    subject  = relation.subject_entity
    user = request.user

    subject.can_unlink_or_die(user)
    relation.object_entity.can_unlink_or_die(user)
    relation.type.is_not_internal_or_die()

    relation.get_real_entity().delete()

    if request.is_ajax():
        return HttpResponse("", mimetype="text/javascript")

    return HttpResponseRedirect(subject.get_real_entity().get_absolute_url())

@login_required
def delete_similar(request):
    """Delete relations with the same type between 2 entities"""
    POST = request.POST
    subject_id = get_from_POST_or_404(POST, 'subject_id')
    rtype_id   = get_from_POST_or_404(POST, 'type')
    object_id  = get_from_POST_or_404(POST, 'object_id')

    user = request.user
    subject = get_object_or_404(CremeEntity, pk=subject_id)

    subject.can_unlink_or_die(user)
    get_object_or_404(CremeEntity, pk=object_id).can_unlink_or_die(user)

    rtype = get_object_or_404(RelationType, pk=rtype_id)
    rtype.is_not_internal_or_die()

    for relation in Relation.objects.filter(subject_entity=subject.id, type=rtype, object_entity=object_id):
        relation.get_real_entity().delete()

    if request.is_ajax():
        return HttpResponse("", mimetype="text/javascript")

    return HttpResponseRedirect(subject.get_real_entity().get_absolute_url())

@login_required
def objects_to_link_selection(request, rtype_id, subject_id, object_ct_id, o2m=False):
    """Display an inner popup to select entities to link as relations' objects.
    @param rtype_id RelationType id of the future relations.
    @param subject_id Id of the entity used as subject for relations.
    @param object_ct_id Id of the ContentType of the future relations' objects.
    @param o2m One-To-Many ; if false, it seems Manay-To-Many => multi selection.
    Tip: see the js function creme.relations.handleAddFromPredicateEntity()
    """
    template_dict = {
        'predicate_id': rtype_id,   #TODO: useful ??
        'subject_id':   subject_id, #TODO: useful ??
        'o2m':          o2m
    }

    subject = get_object_or_404(CremeEntity, pk=subject_id)
    subject.can_link_or_die(request.user)

    rtype = get_object_or_404(RelationType, pk=rtype_id)
    rtype.is_not_internal_or_die()

    #TODO: filter with relation creds too
    #extra_q = ~Q(relations__type=rtype.symmetric_type_id, relations__object_entity=subject_id) #It seems that way causes some entities linked with another reelation type to be skipped...
    extra_q = ~Q(pk__in=CremeEntity.objects.filter(relations__type=rtype.symmetric_type_id, relations__object_entity=subject_id).values_list('id', flat=True))

    prop_types = list(rtype.object_properties.all())
    if prop_types:
        extra_q &= Q(properties__type__in=prop_types)

    return list_view_popup_from_widget(request, object_ct_id, o2m, extra_dict=template_dict, extra_q=extra_q)


#TODO: factorise code (with RelatedEntitiesField for example) ?  With a smart static method method in RelationType ?
@login_required
def add_relations_with_same_type(request):
    """Allow to create from a POST request several relations with the same
    relation type, between a subject and several other entities.
    Tip: see the js function creme.relations.handleAddFromPredicateEntity()
    """
    user = request.user
    POST = request.POST
    subject_id = get_from_POST_or_404(POST, 'subject_id', int)
    rtype_id   = get_from_POST_or_404(POST, 'predicate_id') #TODO: rename POST arg
    entity_ids = POST.getlist('entities')

    if not entity_ids:
        raise Http404('Void "entities" parameter.')

    rtype = get_object_or_404(RelationType, pk=rtype_id)
    rtype.is_not_internal_or_die()

    entity_ids.append(subject_id) #NB: so we can do only one query
    entities = list(CremeEntity.objects.filter(pk__in=entity_ids))

    CremeEntity.populate_credentials(entities, user)

    subject_properties = frozenset(rtype.subject_properties.values_list('id', flat=True))
    object_properties  = frozenset(rtype.object_properties.values_list('id', flat=True))

    if subject_properties or object_properties:
        CremeEntity.populate_properties(entities) #Optimise the get_properties() (but it retrieves CremePropertyType objects too)

    for i, entity in enumerate(entities):
        if entity.id == subject_id:
            subject = entity
            entities.pop(i)
            break
    else:
        raise Http404('Can not find entity with id=%s' % subject_id)

    subject.can_link_or_die(user)

    errors = defaultdict(list)
    len_diff = len(entity_ids) - len(entities)

    if len_diff != 1: #'subject' has been poped from entities, but not subject_id from entity_ids, so 1 and not 0
        errors[404].append(_(u"%s entities doesn't exist / doesn't exist any more") % len_diff)

    #TODO: move in a RelationType method ??
    subject_ctypes = frozenset(int(ct_id) for ct_id in rtype.subject_ctypes.values_list('id', flat=True))
    if subject_ctypes and subject.entity_type_id not in subject_ctypes:
        raise Http404('Incompatible type for subject') #404 ??

    if subject_properties and not any(p.type_id in subject_properties for p in subject.get_properties()):
        raise Http404('Missing compatible property for subject') #404 ??

    #TODO: move in a RelationType method ??
    object_ctypes = frozenset(int(ct_id) for ct_id in rtype.object_ctypes.values_list('id', flat=True))
    check_ctype = (lambda e: e.entity_type_id in object_ctypes) if object_ctypes else \
                  lambda e: True

    check_properties = (lambda e: any(p.type_id in object_properties for p in e.get_properties())) if object_properties else \
                       lambda e: True

    create_relation = Relation.objects.create
    for entity in entities:
        if not check_ctype(entity):
            errors[404].append(_(u"Incompatible type for object entity with id=%s") % entity.id) #404 ??
        elif not check_properties(entity):
            errors[404].append(_(u"Missing compatible property for object entity with id=%s") % entity.id) #404 ??
        elif not entity.can_link(user):
            errors[403].append(_("Permission denied to entity with id=%s") % entity.id)
        else:
            create_relation(subject_entity=subject, type=rtype, object_entity=entity, user=user)

    if not errors:
        status = 200
        message = _(u"Operation successfully completed")
    else:
        status = min(errors.iterkeys())
        message = ",".join(msg for error_messages in errors.itervalues() for msg in error_messages)

    return HttpResponse(message, status=status)

#TODO: use jsonify
@login_required
def get_predicates_choices_4_ct(request):
    ct = get_ct_or_404(get_from_POST_or_404(request.POST, 'ct_id'))
    predicates = [(rtype.id, rtype.predicate) for rtype in RelationType.get_compatible_ones(ct).order_by('predicate')]

    return HttpResponse(JSONEncoder().encode(predicates), mimetype="text/javascript")<|MERGE_RESOLUTION|>--- conflicted
+++ resolved
@@ -256,17 +256,8 @@
                       )
 
 @login_required
-<<<<<<< HEAD
-def add_relations_bulk(request, model_ct_id, ids):
+def add_relations_bulk(request, model_ct_id, ids, relations_types=None):
     user = request.user
-=======
-def add_relations_bulk(request, model_ct_id, ids, relations_types=None):
-    """
-        NB: Is internal relation type is verified in MultiEntitiesRelationCreateForm clean
-    """
-    POST = request.POST
-
->>>>>>> 858d4a63
     model    = get_object_or_404(ContentType, pk=model_ct_id).model_class()
     entities = get_list_or_404(model, pk__in=[id for id in ids.split(',') if id])
 
@@ -277,33 +268,25 @@
     for entity in entities:
         filtered[entity.can_link(user)].append(entity)
 
-<<<<<<< HEAD
+    if relations_types is not None:
+        relations_types = [rt for rt in relations_types.split(',') if rt]
+
     if request.method == 'POST':
         form = MultiEntitiesRelationCreateForm(subjects=filtered[True],
                                                forbidden_subjects=filtered[False],
                                                user=request.user,
-                                               data=request.POST
+                                               data=request.POST,
+                                               relations_types=relations_types,
                                               )
-=======
-    if relations_types is not None:
-        relations_types = relations_types.split(',')
-
-    if POST:
-        form = MultiEntitiesRelationCreateForm(entities, request.user.id, None, POST, relations_types)
->>>>>>> 858d4a63
 
         if form.is_valid():
             form.save()
     else:
-<<<<<<< HEAD
         form = MultiEntitiesRelationCreateForm(subjects=filtered[True],
                                                forbidden_subjects=filtered[False],
-                                               user=request.user
+                                               user=request.user,
+                                               relations_types=relations_types,
                                               )
-=======
-        form = MultiEntitiesRelationCreateForm(subjects=entities, user_id=request.user.id,
-                                               relations_types=relations_types)
->>>>>>> 858d4a63
 
     return inner_popup(request, 'creme_core/generics/blockform/add_popup2.html',
                        {
