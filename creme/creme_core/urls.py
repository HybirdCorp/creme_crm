--- conflicted
+++ resolved
@@ -3,7 +3,6 @@
 from django.conf.urls.defaults import patterns, include
 
 
-<<<<<<< HEAD
 entity_patterns = patterns('creme_core.views', #TODO: move delete* to entity.py
     (r'^delete/(?P<entity_id>\d+)$',     'generic.delete.delete_entity'),
     (r'^delete_related/(?P<ct_id>\d+)$', 'generic.delete.delete_related_to_entity'),
@@ -12,47 +11,12 @@
     (r'^render$',                        'entity.render_entity'),
     (r'^json$',                          'entity.get_creme_entity_as_json'),
 )
-=======
-creme_core_patterns = patterns('creme_core.views',
-    (r'^relation/add/(?P<subject_id>\d+)$',                                                                              'relation.add_relations'),
-    (r'^relation/add/(?P<subject_id>\d+)/(?P<relation_type_id>[\w-]+)$',                                                 'relation.add_relations'),
-    (r'^relation/add/from/predicate/(?P<predicate_id>[\w-]+)/entity/(?P<subject_id>\d+)/(?P<object_ct_id>\d+)$',         'relation.add_relation_from_predicate_n_entity'),
-    (r'^relation/add/from/predicate/(?P<predicate_id>[\w-]+)/entity/(?P<subject_id>\d+)/(?P<object_ct_id>\d+)/simple$',  'relation.add_relation_from_predicate_n_entity', {'o2m':True}),
-    (r'^relation/add_from_predicate/save$',                                                                              'relation.handle_relation_from_predicate_n_entity'),
-    (r'^relation/delete$',                                                                                               'relation.delete'),
-    (r'^relation/delete/similar$',                                                                                       'relation.delete_similar'),
-    # TODO (refs 293) unused tool. remove it !
-    #(r'^relation/entity/select/json$',                                                                                   'relation.json_entity_select'),
-    (r'^relation/entity/(?P<id>\d+)/json$',                                                                              'relation.json_entity_get'),
-    (r'^relation/entity/(?P<id>\d+)/predicates/json$',                                                                   'relation.json_entity_predicates'),
-    (r'^relation/predicate/(?P<id>[\w-]+)/content_types/json$',                                                          'relation.json_predicate_content_types'),
-    (r'^relation/add_to_entities/(?P<model_ct_id>\d+)/(?P<relations_types>([-_\w]+[,]*)+)/(?P<ids>([\d]+[,]*)+)$',           'relation.add_relations_bulk'),#Beware of the order!!!
-    (r'^relation/add_to_entities/(?P<model_ct_id>\d+)/(?P<ids>([\d]+[,])+)$',                                            'relation.add_relations_bulk'),
-    (r'^relation/get_predicates_choices_4_ct$',                                                                          'relation.get_predicates_choices_4_ct'),
-
-    (r'^blocks/reload/relations_block/(?P<entity_id>\d+)/$',                                'blocks.reload_relations_block'),
-    (r'^blocks/reload/relations_block/(?P<entity_id>\d+)/(?P<relation_type_ids>[\w,-]+)/$', 'blocks.reload_relations_block'),
-    (r'^blocks/reload/(?P<block_id>[\w-]+)/(?P<entity_id>\d+)/$',                           'blocks.reload_detailview'), #TODO: change url to blocks/reload/detailview/....
-    (r'^blocks/reload/home/(?P<block_id>[\w-]+)/$',                                         'blocks.reload_home'),
-    (r'^blocks/reload/portal/(?P<block_id>[\w-]+)/(?P<ct_ids>[\d,]+)/$',                    'blocks.reload_portal'),
-    (r'^blocks/reload/basic/(?P<block_id>[\w-]+)/$',                                        'blocks.reload_basic'), #most of blocks in creme_config for example
-
-    (r'^filter/add/(?P<ct_id>\d+)$',                           'list_view_filter.add'),
-    (r'^filter/edit/(?P<ct_id>\d+)/(?P<filter_id>\d+)$',       'list_view_filter.edit'), #ct_id useful ????
-    (r'^filter/delete$',                                       'list_view_filter.delete'),
-    (r'^filter/getfieldfk/$',                                  'ajax.fieldHasNGetFK'),   #change url ???? move to list_view_filter.py ??
-    (r'^filter/register/(?P<filter_id>\d*)/(?P<ct_id>\d+)$',   'list_view_filter.register_in_session'),
-    (r'^filter/get_session_filter_id/(?P<ct_id>\d+)$',         'list_view_filter.get_session_filter_id'),
-    (r'^filter/select_entity_popup/(?P<content_type_id>\d+)$', 'list_view_filter.get_list_view_popup_from_ct'),
-    (r'^filter/get_4_ct/(?P<content_type_id>\d+)$',            'list_view_filter.get_filters_4_ct'),
-
-    (r'^edit_js$', 'ajax.edit_js'),
->>>>>>> ce690844
 
 relation_patterns = patterns('creme_core.views.relation',
     (r'^add/(?P<subject_id>\d+)$',                                                                         'add_relations'),
     (r'^add/(?P<subject_id>\d+)/(?P<relation_type_id>[\w-]+)$',                                            'add_relations'),
     (r'^add_from_predicate/save$',                                                                         'add_relations_with_same_type'),
+    (r'^add_to_entities/(?P<model_ct_id>\d+)/(?P<relations_types>([-_\w]+[,]*)+)/(?P<ids>([\d]+[,]*)+)$',  'add_relations_bulk'),#Beware of the order!!!
     (r'^add_to_entities/(?P<model_ct_id>\d+)/(?P<ids>([\d]+[,])+)$',                                       'add_relations_bulk'),
      #TODO: 'simple' param as GET param ??
     (r'^objects2link/rtype/(?P<rtype_id>[\w-]+)/entity/(?P<subject_id>\d+)/(?P<object_ct_id>\d+)$',        'objects_to_link_selection'),
