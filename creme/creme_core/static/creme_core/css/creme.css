.forbidden, .faded {
    opacity: 0.5;
}

html.central_panel {
    background-color: #e6f2f7;
}

body.central_panel {
    background-color: #e6f2f7;
    color: black;
    padding: 0;
    font-family: "Lucida Grande","DejaVu Sans","Bitstream Vera Sans",Verdana,Arial,sans-serif;
    font-size: 0.9em;
}

.central_panel #branding h1 {
    padding: 0 10px;
    font-size: 18px;
    margin: 8px 0;
    font-weight: bold;
    color: #488097;
}

.central_panel #container {
    margin-left: -128px;
    background-color: #f4fafd;
    border: 3px solid #b3d2df;
    width: 28em;
    min-width: 300px;
    margin-left: auto;
    margin-right: auto;
    margin-top: 100px;
    -moz-border-radius: 10px;
    -webkit-border-radius: 10px;
}

.central_panel #content-main {
    width: 100%;
}

.central_panel form {
    margin-top: 1em;
}

.central_panel .form-row {
    padding: 4px 0;
    float: left;
    width: 100%; }

.central_panel .form-row label {
    float: left;
    width: 11em;
    padding-right: 0.5em;
    line-height: 2em;
    text-align: right;
    font-size: 1em;
    color: #333;
}

.central_panel .form-row #id_username, .central_panel .form-row #id_password {
    width: 14em;
}

.central_panel span.help {
    font-size: 10px;
    display: block;
}

.central_panel .submit-row {
    clear: both;
    width: 8em;
    margin-left: auto;
    margin-right: auto;
    padding: 1em 0 1em 0;
}


html {
    color: black;
    background-color: #f6fcff;
    margin:0;
    padding:0;
}

h2  {
    padding-left : 5px;
    padding-right : 5px;
}

a {
    color: #22439f;
    text-decoration: none;
    background-color: transparent;
    -webkit-transition: color .4s linear;
	-moz-transition: color .4s linear;
	-o-transition: color .4s linear;
	-ms-transition: color .4s linear;
	transition: color .4s linear;
    cursor: pointer;
}

a:hover {
    color: #df8177;
    text-decoration: underline;
    background-color: transparent;
    text-shadow:1px 1px 3px #cccccc;
}

body {
    color: black;
    background-color: #f6fcff;
    /* margin-left: auto ; margin-right: auto ;*/
    padding: 0px;
    margin: 0;
    font-family:  Verdana, Tahoma, Arial, Helvetica, sans-serif;
    /*font-size: 14px;*/
    font-size: 0.8em;
}

#div {
    background: white;
}

td p {
    padding: 0px;
    margin: 5px;
}

#last_viewed {
/*    padding-top : 8px;
    padding-left : 8px;
    padding-bottom : 8px;*/
    padding-top : 6px;
    padding-left : 6px;
    padding-bottom : 6px;

    margin-top : 4px;
    margin-bottom : 4px;

    color : #2c596c;
    background : #E6F2F7 none repeat scroll 0 0;
    border : 2px solid #d7e2e7;

    -moz-border-radius: 4px;
    -webkit-border-radius: 4px;
}

#preferred_menu {
/*    padding-top : 8px;
    padding-left : 8px;
    padding-bottom : 8px;*/
    padding-top : 6px;
    padding-left : 6px;
    padding-bottom : 6px;

    margin-top : 4px;
    margin-bottom : 4px;

    color : #2c596c;
    background : #E6F2F7 none repeat scroll 0 0;
    border : 2px solid #d7e2e7;

    -moz-border-radius: 4px;
    -webkit-border-radius: 4px;
}

/* .table_button {
    padding-left: 4px;
    padding-right: 4px;
    padding-bottom: 0px;
    padding-top: 0px;
}

.td_for_table_button {
     padding-right: 2px;
     padding-left: 2px;
     padding-top: 11px;
     padding-bottom: 11px;
    text-align: center;
}*/

.menu_button {
    white-space: nowrap;
    padding: 5px ;
/*    border: 1px solid #d5e0e5;*/
/*    border: 1px solid #22439f;*/
    border: 1px solid #6e9eb2;
    background-color: #d9e5ea;
    color:  #22439f;
    -moz-border-radius: 4px;
    -webkit-border-radius: 4px;
    margin-left: 0.1em;
    cursor: pointer;
}

.menu_button:first-child {
    margin-left: 0em;
}

.menu_button:hover {
    color: #f46758;
/*    border: 1px solid #f7b5ad;*/
    border: 1px solid #f46758;
    background-color: #fdd5d1;
    text-decoration: none;
}
ul.button_list {
    margin: 0;
    padding: 0;
    list-style: none;
}
ul.button_list li {
    margin: 2px;
    padding: 0;
    list-style: none;
}
ul.button_list.hbox {
    display: inline;
    line-height: 34px;
}
ul.button_list.hbox li {
    position: relative;
    display:inline;
}
ul.button_list.vbox li {
    position: relative;
    display: block;
}

.table_view {
    padding: 0px;
    background-color: #f7cbc6;
}

.table_view_one_column {
    padding :0px ;
    background-color: #f7cbc6;
    width : 100% ;
}

.td_view_label {
    text-align: right;
    width: 150px;
    padding-right: 5px;
}

.td_view_item {
    text-align: left;
    padding-left: 5px;
}

.tr_view {

}

.tr_view_cycle_1 {
    background-color: #f7cbc6;
}

.tr_view_cycle_2 {
    background-color: #b4e6fb;
}

.zone_spacer {
    clear: both;
    padding: 0px ;
}

.zone_spacer_20px {
    clear: both;
    padding : 20px;
}

.zone_spacer_5px {
    clear: both;
    padding : 5px;
}

.left_column {
    padding-left: 10px;
    padding-right: 10px;
    float : left;
    border: 1px solid black;
}

.one_column  {
    padding-left: 10px;
    padding-right: 10px;
    clear: both;
    width: 100%;
    border: 1px solid black;
}

.post_it_yellow {
    padding: 0px ;
    background-color: #ffd016;
}

.h2_without_padding {
    padding : 0px;
    margin : 0px;
}

.right_column {

}

#user-tools {
    padding-left: 5px;
    font-family: Arial,Verdana, Helvetica, sans-serif;
    font-size: 16px;
}

.Menu_Gauche {
    font-family:  Verdana, Tahoma, Arial, Helvetica, sans-serif;
    font-size: 16px;
}

.pagination { /* background: #ea394a;  /*Rouge */ }

#main-body {
  padding-bottom : 5px;
  margin-bottom : 5px;
  /* background: #ea394a;  /*Rouge */
}

#menu_haut {
    clear: both;
    /* width: 25%; */
    padding-right : 10px;
    background: #36de31; /* vert*/
    border-right: 1px solid black;
}

#sidebar {
    float: left;
    /* width: 25%; */
    width: 300px;
    padding-right : 10px;
    /* background: #36de31; /* vert*/
    border-right: 1px solid black;
}

.spacer {
  clear: both;
}

.zone_content {
    padding-left : 5px;
    padding-right : 5px;
    margin-left : 310px;

    /*    float: right;*/
    border-left: 1px solid black;
    border-right: 1px solid black;
    /* background: #ea41e4 ;  /* violine  */
}

.zone_content2 {
    clear: both;
    padding-left : 5px;
    padding-right : 5px;
    /*    float: right;*/
    border-left: 1px solid black;
    border-right: 1px solid black;
    /* background: #ea41e4 ;  /* violine  */
}

#sidebar2 {
    float:right;
    width: 110px;
    /* border-left: 1px solid #226f26; */
    /* background: #36de31; */
    background: #fac96b;  /* orange clair */
}

div.sidebar2separator {
    /* width: 100%;*/
    border-bottom: 1px solid #226f26;
}

div.sidebar1separator {
    /*width: 100%;*/
    border-bottom: 1px solid #226f26;
}

div.sidebar1separator2 {
    /*width: 100%;*/
    padding-bottom : 5px;
    padding-top : 5px;
    border-bottom: 1px solid #226f26;
}

.table_list_view {
    border : 1px solid #226f26;
    padding : 0px;
    margin : 0px;
}

.tr_list_view {
    border : 1px solid #226f26;
    padding : 0px;
}

.td_list_view {
    border : 1px solid #226f26;
    text-align: center;
    padding : 0px;
    width : 150px;
}

.expandlist {
    list-style-image : url(images/expandme.gif);
    cursor : pointer;
}

.expandedlist {
    list-style-image : url(images/expanded.gif);
    cursor : pointer;
}

.wait {
    list-style-image : url(images/wait.gif);
}

.document {
    list-style-image : url(images/doc.gif);
}

.menu_expanded {
    /*background-color: #b7d8e7;*/
    /*background: #94c6db url(jquery-css/creme-theme/images/ui-bg_diagonals-thick_15_94c6db_40x40.png) 50% 50% repeat;*/
    /*border: 1px solid #375f37;*/
    display: block;
    height: 100%;
    position: absolute;
    z-index: 50;
    /*display: none;*/
/*    font-size: 11px;*/
    font-size: 0.8em;
    margin-left: 0px;
}

.menu_collapse {
/*    -moz-outline: #000000 solid 3px;
    -moz-outline-radius:10px 200px 200px 10px;*/
    /*background: #94c6db url(jquery-css/creme-theme/images/ui-bg_diagonals-thick_15_94c6db_40x40.png) 50% 50% repeat;*/
    position: absolute;
    background-color: #94C6DB;
    /*background-color: #F6FCFF;*/
    border: 1px solid #6EAAC4;
    display: block;
    height: 100%;
    /*margin-left : 0px;*/
    margin : 0;
    /*top:32px;
    left:5px;*/
    width: 1%;
    z-index: 1;
    color: #ffffff;
    /*color: #5A90A7;*/
    margin-left: 0px;
    font-weight: bold;
}

.main_content {
    height: 80%;
    margin-left: 1.2%;
    width: 98%;
}

.header {
    margin-left: 1.2%;
    width: 98%;
}

#footer {
  clear: both;
  display:block;
  text-align : center ;
  position:relative;
  width:98%;
  /*padding : 5px 0px 0px 0px ;*/
  border: 1px solid #f7b5ad;
  background: #f7cbc6;
  margin-left: 1.2%;
}

.errorlist {
    border: 1px solid #cd0a0a;
    background: #fef1ec url(jquery-css/creme-theme/images/ui-bg_inset-soft_95_fef1ec_1x100.png) 50% bottom repeat-x;
    color: #cd0a0a;
}

.errorlist a {
    color: #cd0a0a;
}

.errorlist li {
    list-style-image: url(images/cancel_16.png);
    padding-top: 3px;
}

.successlist {
    border: 1px solid #0b5d0b;
    background: #aaf0a2 url(jquery-css/creme-theme/images/ui-bg_inset-soft_75_aaf0a2_1x100.png) 50% bottom repeat-x;
    color: #0b5d0b;
}

.successlist a {
    color: #0b5d0b;
}

.successlist li {
    list-style-image: url(images/jewel_ok_16.png);
    padding-top: 3px;
}

.infolist {
    border: 1px solid #56bbc8;
    background: #e6f5f7 url(jquery-css/creme-theme/images/ui-bg_glass_65_f6fcff_1x400.png) 50% bottom repeat-x;
    color: #56bbc8;
}

.infolist a {
    color: #56bbc8;
}

.infolist li {
    list-style-image: url(images/infos_16.png);
    padding-top: 3px;
}

.back_pink {
    background-color: #f7cbc6;
}

.back_blue {
    background-color: #b4e6fb;
}

.block_line_light        {background-color: #f4fafd;}
.block_line_dark         {background-color: #e6f2f7;}
.block_header_line_light {background-color: #bdd8e4;}
.block_header_line_dark  {background-color: #b3d2df;}

.table_detail_view {
    width: 100%;
    border: 1px solid #548295;
    padding: 2px;
    margin-bottom: 5px;
}

.table_detail_view th, .table_detail_view td, .table_detail_view tr, .table_detail_view thead {
    -moz-border-radius: 4px;
    -webkit-border-radius: 4px;
}

/*
.table_detail_view tbody.collapsable tr th {
    max-width: 30%;
    width: 30%;

}

.table_detail_view tbody.collapsable tr td {
    max-width: 70%;
    width: 70%;
}
*/

.table_detail_view > tbody > tr > th{
    color:#376e86;
    padding-left:5px;
    padding-right:5px;
    /*min-width:5% !important;*/
    white-space:nowrap;
    padding:2px 6px;

    /*border-width: 1px 0 0 1px;
    border-style: solid;
    border-color: #548295;*/
}

.table_detail_view tbody td:hover {
    /*opacity:0.8;
    filter:Alpha(Opacity=0.8);*/
    background-color: #f7d6d2;
}

.table_detail_view thead {
/*    font-size:16px;*/
    font-size:1em;
    font-weight:bolder;
    color:white;
    background-color:#94c6db;
/*    cursor: pointer;*/
}

.table_detail_view tbody td table tbody td:hover {
    background-color:#ffffff;
}

/*.table_detail_view tbody td{
    border-width: 1px 1px 0 0;
    border-style: solid;
    border-color: #548295;
}*/

/*.table_detail_view tbody th{
    font-weight:bold;
    background-color:#dde8ed;
}
*/

.th_info{
    max-width: 30%;
    width: 30%;
    text-align: left;

}

.td_info{
    max-width: 70%;
    width: 70%;
/*    text-align: right;*/
    text-align: left;
}

.th_info_4_columns{
    max-width: 15%;
    width: 15%;
    text-align: left;

}

.td_info_4_columns{
    max-width: 35%;
    width: 35%;
    text-align: left;
}

.block_header tbody tr td:hover {
    background-color: transparent;
}

.button_link:hover {
    cursor: pointer;
    text-decoration: none;
    border: 1px solid #306075;
}

.button_link img {
    border: 0;
}

.table_header {
    padding: 0px ;
    background-color: #f7cbc6;
    width: 100%;
    border: 3px solid #f7b5ad;
    -moz-border-radius: 10px;
    -webkit-border-radius: 10px;
    border-radius: 10px;
}

img {
    border:0;
}
a img{
    -webkit-transition: opacity 400ms ease-in;
    -moz-transition: opacity 400ms ease-in;
    transition: opacity 400ms ease-in;
}

a img:hover {
    opacity: 0.8;
    /* Less pretty but IE doesn't handle correctly opacity so...*/
    /*-ms-filter: "alpha(opacity=80)";*/ /* IE 8 */
    /*filter : alpha(opacity=80);*/ /* IE < 8 */
    /*zoom: 1;*/
}

#tree_menu {
    height:100%;
}

.ui-state-default, .ui-widget-content .ui-state-default {
    font-size:1.1em;/* Old 1.2em*/
}

.ui-paging-info, ui-icon ui-icon-newwin {
    font-weight: bold;
}

.ui-pg-selbox{ height:20px !important;}

.help_box {
    -moz-border-radius: 10px;
    -webkit-border-radius: 10px;
    background-color: #fff7a1;
    padding:5px;
    border: 1px solid #f0f0f0;
    border-bottom: 2px solid #ccc;
    border-radius: 10px;
}

.selectable {

}

.selectable:hover {
    background-color: #fff7d0 !important;
}

.selected {
    background-color: #f7cbc6 !important;
}

.list td {
    text-align: center;
}

.ui-datepicker {
    z-index: 1100; /* use z-index to display over inner popups (1000) */
}

input[type="text"], input[type="password"] {
    -moz-border-radius: 4px;
    -webkit-border-radius: 4px;
    border: 1px solid #6eaac4;
}

input[type="text"]:disabled, input[type="text"][readonly] {
    border: 0px;
    color: #6eaac4;
    background: #ffffff;/*#F4FAFD;*/
    -moz-border-radius: 4px;
    -webkit-border-radius: 4px;
}

textarea {
    -moz-border-radius: 4px;
    -webkit-border-radius: 4px;
    border: 1px solid #6eaac4;
}

textarea:disabled, textarea[readonly] {
    border: 0px;
    color: #6eaac4;
    background: #ffffff;/*#F4FAFD;*/
    -moz-border-radius: 4px;
    -webkit-border-radius: 4px;
}

/* DualColumnMultiSelect (dcms) (move to creme-ui ??)*/
.dcms_div li.dcms_focused {
    background: #f7b5ad none repeat scroll 0 0;
}

.dcms_div li {
    cursor: pointer;
}

.dcms_div ul, .dcms_div li {
    list-style-type: none;
    padding: 0;
    background: #ffffff;
}

.dcms_div ul {
    border: 1px solid #6eaac4;
    -moz-border-radius: 4px;
    -webkit-border-radius: 4px;
/*     min-height: 200px; */
    min-width: 100px;
}

.dcms_button {
    display: block;
}

.td_valid {
    background-color: #90ee90;
}

.td_error {
    background-color: #f08080;
}

.research_box {padding : 7px;}
.research_box span{
    padding : 7px;

    color : #2c596c;
    background : #E6F2F7 none repeat scroll 0 0;
    border : 2px solid #d7e2e7;

    -moz-border-radius: 4px;
    -webkit-border-radius: 4px;
}

.quickform_box {padding: 4px;}
.quickform_box span{
    padding : 4px;

    color: #2c596c;
    background: #E6F2F7 none repeat scroll 0 0;
    border: 2px solid #d7e2e7;

    -moz-border-radius: 4px;
    -webkit-border-radius: 4px;
}

.pointer {
    cursor: pointer;
}

.defaultcur {
    cursor: default;
}

/* BUTTONS */

.buttons {

}

.buttons a, .buttons button, .buttons span {
    display: block;
/*    float:left;*/
    float: right;
    margin: 0 7px 1px 0;
/*    margin:0 0 0 7px;*/
    background-color: #f5f5f5;
    border: 1px solid #dedede;
    border-top: 1px solid #eee;
    border-left: 1px solid #eee;

    font-family: "Lucida Grande", Tahoma, Arial, Verdana, sans-serif;
    font-size: 100%;
/*    line-height:130%;*/
    text-decoration: none;
    font-weight: bold;
    color: #565656;
    cursor: pointer;
/*    padding:5px 10px 6px 7px;  Links */
    padding: 1px 7px; /* Links */
    -moz-border-radius: 4px;
    -webkit-border-radius: 4px;
    border-radius: 4px;
    white-space: nowrap;
    min-width: 150px;
    text-align: left;
}
.buttons button {
    width: auto;
    overflow: visible;
    padding: 4px 10px 3px 7px; /* IE6 */
}
.buttons button[type] {
    padding: 5px 10px 5px 7px; /* Firefox */
    line-height: 17px; /* Safari */
}
*:first-child+html button[type] {
    padding: 4px 10px 3px 7px; /* IE7 */
}
.buttons button img, .buttons a img , .buttons span img {
    margin: 0 3px -3px 0 !important;
    padding: 0;
    border: none;
    width: 16px;
    height: 16px;
}

/* NORMAL */
.buttons button:hover, .buttons a:hover {
    background-color: #dff4ff;
    border: 1px solid #c2e1ef;
    color: #336699;
}
.buttons a:active {
    background-color: #6299c5;
    border: 1px solid #6299c5;
    color: #fff;
}

/* LINK */
.buttons button.link, .buttons a.link {
    color: #518DC9;
}
.buttons a.link:hover, button.link:hover {
    background-color: #dff4ff;
    border: 1px solid #c2e1ef;
    color: #336699;
}
.buttons a.link:active {
    background-color: #518DC9;
    border: 1px solid #518DC9;
    color: #fff;
}

/* ADD */
.buttons button.add, .buttons a.add, .buttons span.add {
    color: #529214;
}
.buttons a.add:hover, button.add:hover {
    background-color: #E6EFC2;
    border: 1px solid #C6D880;
    color: #529214;
}
.buttons a.add:active {
    background-color: #529214;
    border: 1px solid #529214;
    color: #fff;
}

/* LIST */
.buttons a.list, button.list {
    color: #D9BD41;
}
.buttons a.list:hover, button.list:hover {
    background: #FFEB91;
    border: 1px solid #fbc2c4;
}
.buttons a.list:active {
    background-color: #FFEB91;
    border: 1px solid #FFEB91;
    color: #fff;
}

/* NEGATIVE */
.buttons a.negative, button.negative {
    color: #d12f19;
}
.buttons a.negative:hover, button.negative:hover {
    background: #fbe3e4;
    border: 1px solid #fbc2c4;
    color: #d12f19;
}
.buttons a.negative:active {
    background-color: #d12f19;
    border: 1px solid #d12f19;
    color: #fff;
}

/* DOWNLOAD */
.buttons a.download, button.download {
    color: #4c4c96;
}
.buttons a.download:hover, button.download:hover {
    background: #9292e1;
    border: 1px solid #9c9cf8;
    color: #25254a;
    text-shadow:1px 1px 3px #d7d7d7;
}
.buttons a.download:active {
    background-color: #4c4c96;
    border: 1px solid #4c4c96;
    color: #fff;
}

/* Toggle view */
.buttons a.view_more{
    min-width: 0;
    background-image: url("images/view_more_22.png");
    background-repeat: no-repeat;
    background-position: center center;
    height: 22px;
    width: 16px;
}

.buttons a.view_less{
    min-width: 0;
    background-image: url("images/view_less_22.png");
    background-repeat: no-repeat;
    background-position: center center;
    height: 22px;
    width: 16px;
}

.collapser {
    cursor: pointer;
}

.zoom_box {
	-webkit-transition: width 2s ease, height 2s ease;
	-moz-transition: width 2s ease, height 2s ease;
	-o-transition: width 2s ease, height 2s ease;
	-ms-transition: width 2s ease, height 2s ease;
	transition: width 2s ease, height 2s ease;
}

.zoom_box:active {
	width: 200%;
	height: 200%;
    z-index: 2000;
}

<<<<<<< HEAD
.ui-datepicker-trigger {
    cursor: pointer;
=======
.top_fixed {
     display: block;
     top: 0 !important;
     z-index: 1000;
     left: 0;
     position: fixed;
>>>>>>> bd0d26a0
}<|MERGE_RESOLUTION|>--- conflicted
+++ resolved
@@ -998,15 +998,14 @@
     z-index: 2000;
 }
 
-<<<<<<< HEAD
 .ui-datepicker-trigger {
     cursor: pointer;
-=======
+}
+
 .top_fixed {
      display: block;
      top: 0 !important;
      z-index: 1000;
      left: 0;
      position: fixed;
->>>>>>> bd0d26a0
 }