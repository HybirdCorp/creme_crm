--- conflicted
+++ resolved
@@ -2,30 +2,17 @@
     $(document).ready(function (){
         $('form[name="list_view_form"]').list_view({
             o2m: {{o2m|lower}},
-<<<<<<< HEAD
-            kd_submitHandler : function (e, input) {
-=======
             kd_submitHandler : function (e, input, extra_data){
->>>>>>> f4a9861d
                  e = (window.event)?window.event:e;
 
                 var key=(window.event)?e.keyCode:e.which;
 
-<<<<<<< HEAD
                 if (key == 13) {
-                    $(input.form).list_view('getSubmit')(input);
-                }
-                return true;
-            },
-            submitHandler : function (input) {
-=======
-                if (key == 13){
                     $(input.form).list_view('getSubmit')(input, extra_data);
                 }
                 return true;
             },
             submitHandler : function (input, extra_data){
->>>>>>> f4a9861d
                 var options = {
                     'action': '?ajax=true',
                     'success':function(data, status) {
