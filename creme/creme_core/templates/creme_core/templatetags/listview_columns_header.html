{% load i18n %}{% load media %}
{% load creme_core_tags %}
<tr id="list_thead_search" class="columns_bottom">
    {% if not o2m %}<th><center><input name="select_all" value="all" type="checkbox" title="{% trans "Select all" %}"/></center></th>{% endif %}
    {% for column in columns %}
        <th {% if column.is_hidden %}style="display:none;"{% endif %} {% if column.name in current_research_fields %}class="search"{% endif %}>
            {% if column.has_a_filter %}
<<<<<<< HEAD
                {% with column.widget_ctx as widget_ctx %}
                    {% with widget_ctx.type as widget_type %}
                        {% if widget_type == "select" %}
                            <select name="{{column.name}}" title="{{column.title}}">
=======
                {% with columns_values|get_value:column.name as column_options %}
                    {% with column_options.type as column_type %}
                        {% if column_type == "select" %}
                            <select name="{{column.name}}" title="{{column.title}}" onkeydown="$(this.form).list_view('getKdSubmit')(event, this, {'_search': 1});">
>>>>>>> f4a9861d
                                <option value="">{% trans "Select" %}</option>
                                {% for options in widget_ctx.values %}
                                    <option value="{{options.value}}" {% if search %}{{options.selected}}{% endif %}>
                                        {{options.text}}
                                    </option>
                                {% endfor %}
                            </select>
<<<<<<< HEAD
                        {% else %}{% if widget_type == "checkbox" %}
                            <select name="{{column.name}}" title="{{column.title}}">
=======
                        {% else %}{% if column_type == "checkbox" %}
                            <select name="{{column.name}}" title="{{column.title}}" onkeydown="$(this.form).list_view('getKdSubmit')(event, this, {'_search': 1});">
>>>>>>> f4a9861d
                                <option value="">{% trans "Select" %}</option>
                                {% for options in widget_ctx.values %}
                                    <option value="{{options.value}}" {% if search %}{{options.selected}}{% endif %}>
                                        {{options.text}}
                                    </option>
                                {% endfor %}
                            </select>
                        {% else %}{% if widget_type == "datefield" %}
                            <span>
                                {% trans "Between" %}
<<<<<<< HEAD
                                <input name="{{column.name}}" id="id_{{column.name}}" title="{{column.title}}" type="{{widget_type}}"
                                       style="width:80px" value="{% if search %}{{widget_ctx.values.start}}{% endif %}"/>
                                &nbsp;{% trans "and" %}&nbsp;
                                <input name="{{column.name}}" id="id_{{column.name}}_2" title="{{column.title}}" type="{{widget_type}}"
                                       style="width:80px" value="{% if search %}{{widget_ctx.values.end}}{% endif %}"/>
=======
                                <input name="{{column.name}}" id="id_{{column.name}}{{ whoami }}" title="{{column.title}}" type="{{column_type}}"
                                       style="width:80px" value="{% if search %}{{column_options.values.start}}{% endif %}" 
                                       onkeydown="$(this.form).list_view('getKdSubmit')(event, this, {'_search': 1});"/>
                                &nbsp;{% trans "and" %}&nbsp;
                                <input name="{{column.name}}" id="id_{{column.name}}{{ whoami }}_2" title="{{column.title}}" type="{{column_type}}"
                                       style="width:80px" value="{% if search %}{{column_options.values.end}}{% endif %}"
                                       onkeydown="$(this.form).list_view('getKdSubmit')(event, this, {'_search': 1});"/>
>>>>>>> f4a9861d
                            </span>
                            <script type="text/javascript">
                                $("#id_{{column.name}}{{ whoami }}").datepicker({dateFormat:   "yy-mm-dd", showOn: "button", buttonImage: "{% media_url 'images/icon_calendar.gif' %}", buttonImageOnly: true, onSelect: function(dateText, inst){$('#id_{{column.name}}{{ whoami }}_2').val(dateText);}});
                                $("#id_{{column.name}}{{ whoami }}_2").datepicker({dateFormat: "yy-mm-dd", showOn: "button", buttonImage: "{% media_url 'images/icon_calendar.gif' %}", buttonImageOnly: true });
                            </script>
<<<<<<< HEAD
                        {% else %}{% if widget_type == "text" %}
                            <input name="{{column.name}}" title="{{column.title}}" type="text" value="{% if search %}{{widget_ctx.value}}{% endif %}"/>
=======
                        {% else %}{% if column_type == "text" %}
                            <input name="{{column.name}}" title="{{column.title}}" type="{{column_type}}" value="{% if search %}{{column_options.value}}{% endif %}" onkeydown="$(this.form).list_view('getKdSubmit')(event, this, {'_search': 1});"/>
>>>>>>> f4a9861d
                        {% endif %}{% endif %}{% endif %}{% endif %}
                    {% endwith %}
                {% endwith %}
            {% endif %}
            {% if not column.type and show_actions %}
                <script type="text/javascript">
                    $(function() {
                        $('#bulk_actions').NavIt({ArrowSideOnRight: false});
                    });
                </script>
                <ul id="bulk_actions" class="entity_menu ui-widget ui-corner-all ui-state-default">
                    <li>
                        <a onclick="$(this).parents('ul').find('ul').slideToggle('slide')">{% trans "Actions" %}</a>
                        <ul style="float: left; position: absolute; z-index: 10;" class="ui-widget ui-widget-content ui-corner-all">
                            <li>
                                <a style="white-space: nowrap;" onclick="creme.utils.multiDeleteFromListView('form[name=list_view_form]', '/creme_core/delete_js');">
                                    <img border="0" src="{% media_url 'images/delete_22.png' %}" alt="{% trans "Multiple deletion" %}" title="{% trans "Multiple deletion" %}"/>{% trans "Multiple deletion" %}
                                </a>
                            </li>
                            <li>
                                <a style="white-space: nowrap;" onclick="creme.relations.addFromListView('form[name=list_view_form]', '/creme_core/property/add_to_entities/{{content_type_id}}/');">
                                    <img border="0" src="{% media_url 'images/property_22.png' %}" alt="{% trans "Multiple property adding" %}" title="{% trans "Multiple property adding" %}"/>{% trans "Multiple property adding" %}
                                </a>
                            </li>
                            <li>
                                <a style="white-space: nowrap;" onclick="creme.relations.addFromListView('form[name=list_view_form]', '/creme_core/relation/add_to_entities/{{content_type_id}}/');">
                                    <img border="0" src="{% media_url 'images/link_22.png' %}" alt="{% trans "Multiple relation adding" %}" title="{% trans "Multiple relation adding" %}"/>{% trans "Multiple relation adding" %}
                                </a>
                            </li>
                        </ul>
                    </li>
                </ul>
            {% endif %}
        </th>
    {% endfor %}
</tr><|MERGE_RESOLUTION|>--- conflicted
+++ resolved
@@ -5,17 +5,10 @@
     {% for column in columns %}
         <th {% if column.is_hidden %}style="display:none;"{% endif %} {% if column.name in current_research_fields %}class="search"{% endif %}>
             {% if column.has_a_filter %}
-<<<<<<< HEAD
                 {% with column.widget_ctx as widget_ctx %}
                     {% with widget_ctx.type as widget_type %}
                         {% if widget_type == "select" %}
-                            <select name="{{column.name}}" title="{{column.title}}">
-=======
-                {% with columns_values|get_value:column.name as column_options %}
-                    {% with column_options.type as column_type %}
-                        {% if column_type == "select" %}
                             <select name="{{column.name}}" title="{{column.title}}" onkeydown="$(this.form).list_view('getKdSubmit')(event, this, {'_search': 1});">
->>>>>>> f4a9861d
                                 <option value="">{% trans "Select" %}</option>
                                 {% for options in widget_ctx.values %}
                                     <option value="{{options.value}}" {% if search %}{{options.selected}}{% endif %}>
@@ -23,13 +16,8 @@
                                     </option>
                                 {% endfor %}
                             </select>
-<<<<<<< HEAD
                         {% else %}{% if widget_type == "checkbox" %}
-                            <select name="{{column.name}}" title="{{column.title}}">
-=======
-                        {% else %}{% if column_type == "checkbox" %}
                             <select name="{{column.name}}" title="{{column.title}}" onkeydown="$(this.form).list_view('getKdSubmit')(event, this, {'_search': 1});">
->>>>>>> f4a9861d
                                 <option value="">{% trans "Select" %}</option>
                                 {% for options in widget_ctx.values %}
                                     <option value="{{options.value}}" {% if search %}{{options.selected}}{% endif %}>
@@ -40,33 +28,20 @@
                         {% else %}{% if widget_type == "datefield" %}
                             <span>
                                 {% trans "Between" %}
-<<<<<<< HEAD
-                                <input name="{{column.name}}" id="id_{{column.name}}" title="{{column.title}}" type="{{widget_type}}"
-                                       style="width:80px" value="{% if search %}{{widget_ctx.values.start}}{% endif %}"/>
-                                &nbsp;{% trans "and" %}&nbsp;
-                                <input name="{{column.name}}" id="id_{{column.name}}_2" title="{{column.title}}" type="{{widget_type}}"
-                                       style="width:80px" value="{% if search %}{{widget_ctx.values.end}}{% endif %}"/>
-=======
-                                <input name="{{column.name}}" id="id_{{column.name}}{{ whoami }}" title="{{column.title}}" type="{{column_type}}"
-                                       style="width:80px" value="{% if search %}{{column_options.values.start}}{% endif %}" 
+                                <input name="{{column.name}}" id="id_{{column.name}}{{whoami}}" title="{{column.title}}" type="{{widget_type}}"
+                                       style="width:80px" value="{% if search %}{{widget_ctx.values.start}}{% endif %}"
                                        onkeydown="$(this.form).list_view('getKdSubmit')(event, this, {'_search': 1});"/>
                                 &nbsp;{% trans "and" %}&nbsp;
-                                <input name="{{column.name}}" id="id_{{column.name}}{{ whoami }}_2" title="{{column.title}}" type="{{column_type}}"
-                                       style="width:80px" value="{% if search %}{{column_options.values.end}}{% endif %}"
+                                <input name="{{column.name}}" id="id_{{column.name}}{{whoami}}_2" title="{{column.title}}" type="{{widget_type}}"
+                                       style="width:80px" value="{% if search %}{{widget_ctx.values.end}}{% endif %}" 
                                        onkeydown="$(this.form).list_view('getKdSubmit')(event, this, {'_search': 1});"/>
->>>>>>> f4a9861d
                             </span>
                             <script type="text/javascript">
                                 $("#id_{{column.name}}{{ whoami }}").datepicker({dateFormat:   "yy-mm-dd", showOn: "button", buttonImage: "{% media_url 'images/icon_calendar.gif' %}", buttonImageOnly: true, onSelect: function(dateText, inst){$('#id_{{column.name}}{{ whoami }}_2').val(dateText);}});
                                 $("#id_{{column.name}}{{ whoami }}_2").datepicker({dateFormat: "yy-mm-dd", showOn: "button", buttonImage: "{% media_url 'images/icon_calendar.gif' %}", buttonImageOnly: true });
                             </script>
-<<<<<<< HEAD
                         {% else %}{% if widget_type == "text" %}
-                            <input name="{{column.name}}" title="{{column.title}}" type="text" value="{% if search %}{{widget_ctx.value}}{% endif %}"/>
-=======
-                        {% else %}{% if column_type == "text" %}
-                            <input name="{{column.name}}" title="{{column.title}}" type="{{column_type}}" value="{% if search %}{{column_options.value}}{% endif %}" onkeydown="$(this.form).list_view('getKdSubmit')(event, this, {'_search': 1});"/>
->>>>>>> f4a9861d
+                            <input name="{{column.name}}" title="{{column.title}}" type="text" value="{% if search %}{{widget_ctx.value}}{% endif %}" onkeydown="$(this.form).list_view('getKdSubmit')(event, this, {'_search': 1});"/>
                         {% endif %}{% endif %}{% endif %}{% endif %}
                     {% endwith %}
                 {% endwith %}
