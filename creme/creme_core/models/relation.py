--- conflicted
+++ resolved
@@ -260,6 +260,8 @@
     @staticmethod
     def filter_in(model, filter_predicate, value_for_filter):
         return Q(relations__type=filter_predicate, relations__object_entity__header_filter_search_field__icontains=value_for_filter)
+#                                             relations__object_entity__in=list_entity).values_list('id', flat=True)
+#        return Q(id__in=list_pk_f)
 
 #        list_rel_pk = Relation.objects.filter(type=filter_predicate).values_list('object_entity', flat=True)
 #        list_entity = CremeEntity.objects.filter(pk__in=list_rel_pk,
@@ -268,7 +270,6 @@
 #                                             relations__object_entity__in=list_entity).values_list('id', flat=True)
 #        return Q(id__in=list_pk_f)
 
-<<<<<<< HEAD
     ##todo: remove (use Relation.objects.create() instead) ; user_id=1 is BAD !!!
     #@staticmethod
     #def create(subject, relation_type_id, object_, user_id=1): #really useful ??? (only 'user' attr help)
@@ -283,16 +284,6 @@
                                        #object_entity=object_,
                                        #user_id=user_id,
                                       #)
-=======
-    @staticmethod
-    def create(subject, relation_type_id, object_, user_id=1): #really useful ??? (only 'user' attr help)
-        relation = Relation()
-        relation.subject_entity = subject
-        relation.type_id = relation_type_id
-        relation.object_entity = object_
-        relation.user_id = user_id
-        relation.save()
->>>>>>> c1a8a9ef
 
     def update_links(self, subject_entity=None, object_entity=None, save=False):
         """Beware: use this method if you have to update the related entities of a relation.
