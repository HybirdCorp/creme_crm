--- conflicted
+++ resolved
@@ -125,18 +125,11 @@
 creme.billing.printLinesErrors = function(target, table, reload_url) {
 
     target.addClass('line-error');
-    // TODO gettext
-<<<<<<< HEAD
     var message_one = gettext("Some errors were found on your lines. Click => ");
     var message_two = gettext("here");
     var message_three = "<a onclick='creme.utils.loadBlock(\"" + reload_url + "\");'><b>" + message_two + "</b></a> ";
     var message_four = gettext("<= to restore the last coherent state. An error correction will restabilize all other ones.");
     target.html(message_one + message_three + message_four);
-//    target.html("Des erreurs ont �t� trouv�es sur vos lignes. Cliquez => <a onclick='creme.utils.loadBlock(\"" + reload_url + "\");'><b>ici</b></a> <=
-// pour retrouver le dernier �tat coh�rent. La correction d'une erreur sur une ligne restabilisera toutes les autres lignes.");
-=======
-    target.html("Des erreurs ont été trouvées sur vos lignes. Cliquez => <a onclick='creme.utils.loadBlock(\"" + reload_url + "\");'><b>ici</b></a> <= pour retrouver le dernier état cohérent. La correction d'une erreur sur une ligne restabilisera toutes les autres lignes.");
->>>>>>> 02388641
 
     var ul = $('<ul/>');
 
@@ -154,24 +147,14 @@
     var unit_price      = parseFloat($('input[name=unit_price]',line).val());
     var quantity        = parseInt($('input[name=quantity]', line).val());
 
-    // TODO gettext
     if (creme.billing.checkPercent($('input[name=discount]', line).val()) !== null && discount_unit == 1) {
         return gettext("Invalid percentage.");
     }
     if (discount_total == 1 && discount_unit == 2 && discount_value > unit_price * quantity) {
-<<<<<<< HEAD
         return gettext("Your discount amount is superior than the amount of the line where you try to apply it.");
-//        return gettext("Le montant de votre remise globale d�passe celui de la ligne sur laquelle vous essayez de l'appliquer.");
     }
     if (discount_total == 2 && discount_unit == 2 && discount_value > unit_price) {
         return gettext("Your unit discount is superior than the unit price of the product/service of the line where you try to apply it.");
-//        return gettext("Le montant de votre remise unitaire d�passe celui du produit/service de la ligne sur laquelle vous essayez de l'appliquer.");
-=======
-        return gettext("Le montant de votre remise globale dépasse celui de la ligne sur laquelle vous essayez de l'appliquer.");
-    }
-    if (discount_total == 2 && discount_unit == 2 && discount_value > unit_price) {
-        return gettext("Le montant de votre remise unitaire dépasse celui du produit/service de la ligne sur laquelle vous essayez de l'appliquer.");
->>>>>>> 02388641
     }
 
     return null;
