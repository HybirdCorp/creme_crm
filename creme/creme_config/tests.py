# -*- coding: utf-8 -*-

from django.contrib.auth.models import User
from django.contrib.contenttypes.models import ContentType
from django.utils import simplejson

from creme_core.models import *
from creme_core.constants import PROP_IS_MANAGED_BY_CREME
from creme_core.tests.base import CremeTestCase

from activities.models import Calendar

from persons.models import Contact, Organisation #need CremeEntity
from persons.constants import REL_SUB_EMPLOYED_BY, REL_SUB_MANAGES

from creme_config.models import *

#TODO: test views are allowed to admin only...


<<<<<<< HEAD
class UserRoleTestCase(CremeTestCase):
    def setUp(self):
        self.populate('creme_core')
        self.login()

    def test_portal(self):
        self.assertEqual(200, self.client.get('/creme_config/role/portal/').status_code)

    def test_create01(self):
        response = self.client.get('/creme_config/role/add/')
        self.assertEqual(200,  response.status_code)

        get_ct = ContentType.objects.get_for_model
        name   = 'CEO'
        ctypes = [get_ct(Contact).id, get_ct(Organisation).id]
        apps   = ['persons']
        response = self.client.post('/creme_config/role/add/', follow=True,
                                    data={
                                            'name':             name,
                                            'creatable_ctypes': ctypes,
                                            'allowed_apps':     apps,
                                            'admin_4_apps':     apps,
                                         }
                                   )
        self.assertNoFormError(response)
        self.assertEqual(200, response.status_code)

        try:
            role = UserRole.objects.get(name=name)
        except Exception, e:
            self.fail(str(e))

        self.assertEqual(set(ctypes), set(ctype.id for ctype in role.creatable_ctypes.all()))
        self.assertEqual(set(apps),   role.allowed_apps)
        self.assertEqual(set(apps),   role.admin_4_apps)

    def test_add_credentials01(self):
        role = UserRole(name='CEO')
        role.allowed_apps = ['persons']
        role.save()

        other_user = User.objects.create(username='chloe', role=role)
        contact    = Contact.objects.create(user=self.user, first_name='Yuki', last_name='Kajiura')
        self.failIf(contact.can_view(other_user))

        self.assertEqual(0, role.credentials.count())

        response = self.client.get('/creme_config/role/add_credentials/%s' % role.id)
        self.assertEqual(200,  response.status_code)

        response = self.client.post('/creme_config/role/add_credentials/%s' % role.id,
                                    data={
                                            'can_view':   True,
                                            'can_change': False,
                                            'can_delete': False,
                                            'can_link':   False,
                                            'can_unlink': False,
                                            'set_type':   SetCredentials.ESET_ALL,
                                         }
                                   )
        self.assertEqual(200, response.status_code)

        setcreds = role.credentials.all()
        self.assertEqual(1, len(setcreds))

        creds = setcreds[0]
        self.assertEqual(SetCredentials.CRED_VIEW, creds.value)
        self.assertEqual(SetCredentials.ESET_ALL,  creds.set_type)

        contact = Contact.objects.get(pk=contact.id) #refresh cache
        self.assert_(contact.can_view(other_user))

    def test_edit01(self):
        role = UserRole.objects.create(name='CEO')
        SetCredentials.objects.create(role=role, value=SetCredentials.CRED_VIEW,
                                      set_type=SetCredentials.ESET_ALL)

        other_user = User.objects.create(username='chloe', role=role)
        contact    = Contact.objects.create(user=self.user, first_name='Yuki', last_name='Kajiura')
        self.failIf(contact.can_view(other_user)) #role.allowed_apps does not contain 'persons'

        response = self.client.get('/creme_config/role/edit/%s' % role.id)
        self.assertEqual(200,  response.status_code)

        name   = role.name + '_edited'
        get_ct = ContentType.objects.get_for_model
        ctypes = [get_ct(Contact).id, get_ct(Organisation).id]
        apps   = ['persons', 'tickets']
        admin_apps = ['persons']
        response = self.client.post('/creme_config/role/edit/%s' % role.id, follow=True,
                                    data={
                                            'name':             name,
                                            'creatable_ctypes': ctypes,
                                            'allowed_apps':     apps,
                                            'admin_4_apps':     admin_apps,
                                            'set_credentials_check_0': True,
                                            'set_credentials_value_0': SetCredentials.ESET_ALL,
                                         }
                                   )
        self.assertEqual(200, response.status_code)

        try:
            role = UserRole.objects.get(name=name)
        except Exception, e:
            self.fail(str(e))

        self.assertEqual(set(ctypes), set(ctype.id for ctype in role.creatable_ctypes.all()))
        self.assertEqual(set(apps),       role.allowed_apps)
        self.assertEqual(set(admin_apps), role.admin_4_apps)

        setcreds = role.credentials.all()
        self.assertEqual(1, len(setcreds))

        creds = setcreds[0]
        self.assertEqual(SetCredentials.CRED_VIEW, creds.value)
        self.assertEqual(SetCredentials.ESET_ALL,  creds.set_type)

        contact = Contact.objects.get(pk=contact.id) #refresh cache
        self.assert_(contact.can_view(other_user)) #role.allowed_apps contains 'persons' now

    def test_edit02(self):
        apps = ['persons']

        role = UserRole(name='CEO')
        role.allowed_apps = apps
        role.save()

        create_creds = SetCredentials.objects.create
        create_creds(role=role, value=SetCredentials.CRED_VIEW, set_type=SetCredentials.ESET_ALL)
        create_creds(role=role, value=SetCredentials.CRED_VIEW, set_type=SetCredentials.ESET_OWN)

        other_user = User.objects.create(username='chloe', role=role)
        yuki   = Contact.objects.create(user=self.user, first_name='Yuki', last_name='Kajiura')
        altena = Contact.objects.create(user=other_user, first_name=u'Alténa', last_name='??')
        self.assert_(yuki.can_view(other_user))
        self.assert_(altena.can_view(other_user))

        get_ct = ContentType.objects.get_for_model
        ctypes = [get_ct(Contact).id, get_ct(Organisation).id]
        response = self.client.post('/creme_config/role/edit/%s' % role.id, follow=True,
                                    data={
                                            'name':                    role.name,
                                            'creatable_ctypes':        ctypes,
                                            'allowed_apps':            apps,
                                            'admin_4_apps':            [],
                                            'set_credentials_check_1': True,
                                            'set_credentials_value_1': SetCredentials.ESET_OWN,
                                         }
                                   )
        self.assertNoFormError(response)
        self.assertEqual(200, response.status_code)

        try:
            role = UserRole.objects.get(name=role.name)
        except Exception, e:
            self.fail(str(e))

        yuki = Contact.objects.get(pk=yuki.id) #refresh caches
        altena = Contact.objects.get(pk=altena.id)
        self.failIf(yuki.can_view(other_user)) #no more SetCredentials
        self.assert_(altena.can_view(other_user))

    def test_delete01(self):
        role = self.role
        role.allowed_apps = ['persons']
        role.save()
        SetCredentials.objects.create(role=role, value=SetCredentials.CRED_VIEW,
                                      set_type=SetCredentials.ESET_ALL)

        other_user = self.other_user
        yuki = Contact.objects.create(user=self.user, first_name='Yuki', last_name='Kajiura')
        self.assert_(yuki.can_view(other_user))
        self.assertEqual(1, EntityCredentials.objects.count())

        response = self.client.post('/creme_config/role/delete', follow=True,
                                    data={'id': role.id}
                                   )
        self.assertEqual(200, response.status_code)
        self.failIf(UserRole.objects.count())

        self.failIf(EntityCredentials.get_default_creds().can_view())
        self.assertEqual(0, EntityCredentials.objects.count())
        self.assertEqual(0, SetCredentials.objects.count())
        self.assertEqual(1, User.objects.filter(pk=other_user.id).count())

        yuki = Contact.objects.get(pk=yuki.id) #refresh caches
        self.failIf(yuki.can_view(other_user)) #defaultCreds are applied

    def test_set_default_creds(self):
        defcreds = EntityCredentials.get_default_creds()
        self.failIf(defcreds.can_view())
        self.failIf(defcreds.can_change())
        self.failIf(defcreds.can_delete())
        self.failIf(defcreds.can_link())
        self.failIf(defcreds.can_unlink())

        response = self.client.get('/creme_config/role/set_default_creds/')
        self.assertEqual(200, response.status_code)

        response = self.client.post('/creme_config/role/set_default_creds/', follow=True,
                                    data={
                                            'can_view':   True,
                                            'can_change': True,
                                            'can_delete': True,
                                            'can_link':   True,
                                            'can_unlink': True,
                                         }
                                   )
        self.assertEqual(200, response.status_code)

        defcreds = EntityCredentials.get_default_creds()
        self.assert_(defcreds.can_view())
        self.assert_(defcreds.can_change())
        self.assert_(defcreds.can_delete())
        self.assert_(defcreds.can_link())
        self.assert_(defcreds.can_unlink())

    def test_portal(self):
        response = self.client.get('/creme_config/role/portal/')
        self.assertEqual(200, response.status_code)


=======
>>>>>>> 0bb8ecaa
class UserTestCase(CremeTestCase):
    def setUp(self):
        self.populate('creme_core', 'persons') #'creme_core'
        self.login()

    def test_portal(self):
        self.assertEqual(200, self.client.get('/creme_config/user/portal/').status_code)

    def test_create01(self):
        response = self.client.get('/creme_config/user/add/')
        self.assertEqual(200, response.status_code)

        orga = Organisation.objects.create(user=self.user, name='Soldat')
        CremeProperty.objects.create(creme_entity=orga, type_id=PROP_IS_MANAGED_BY_CREME)

        username   = 'kirika'
        first_name = 'Kirika'
        last_name  = u'Yūmura'
        password   = 'password'
        email      = 'kirika@noir.jp'
        response = self.client.post('/creme_config/user/add/', follow=True,
                                    data={
                                        'username':     username,
                                        'password_1':   password,
                                        'password_2':   password,
                                        'first_name':   first_name,
                                        'last_name':    last_name,
                                        'email':        email,
                                        'is_superuser': True,
                                        'organisation': orga.id,
                                        'relation':     REL_SUB_EMPLOYED_BY,
                                        }
        )
        self.assertNoFormError(response)
        self.assertEqual(200, response.status_code)

        users = User.objects.filter(username=username)
        self.assertEqual(1, len(users))

        user = users[0]
        self.assert_(user.is_superuser)
        self.assertEqual(first_name, user.first_name)
        self.assertEqual(last_name,  user.last_name)
        self.assertEqual(email,      user.email)
        self.assert_(user.check_password(password))

        self.assertEqual(0, EntityCredentials.objects.filter(user=user).count())

    def test_create02(self):
        role = UserRole(name='Mangaka')
        role.allowed_apps = ['persons']
        role.save()

        SetCredentials.objects.create(role=role, value=SetCredentials.CRED_VIEW,
                                      set_type=SetCredentials.ESET_ALL)

        orga = Organisation.objects.create(user=self.user, name='Soldat')
        CremeProperty.objects.create(creme_entity=orga, type_id=PROP_IS_MANAGED_BY_CREME)

        username = 'kirika'
        password = 'password'
        response = self.client.post('/creme_config/user/add/', follow=True,
                                    data={
                                        'username':     username,
                                        'password_1':   password,
                                        'password_2':   password,
                                        'role':         role.id,
                                        'organisation': orga.id,
                                        'relation':     REL_SUB_MANAGES,
                                        }
        )
        self.assertNoFormError(response)
        self.assertEqual(200, response.status_code)

        users = User.objects.filter(username=username)
        self.assertEqual(1, len(users))

        user = users[0]
        self.assertEqual(2 + 2, CremeEntity.objects.count())#2 from creme_core populate + 2 from now
        self.assertEqual(2 + 2, EntityCredentials.objects.filter(user=user).count())#2 from creme_core populate + 2 from now

        self.assert_(orga.can_view(user))

    def test_edit01(self):
        role1 = UserRole(name='Master')
        role1.allowed_apps = ['persons']
        role1.save()
        SetCredentials.objects.create(role=role1, value=SetCredentials.CRED_VIEW,
                                      set_type=SetCredentials.ESET_ALL)
        other_user = User.objects.create(username='kirika', role=role1)

        mireille = Contact.objects.create(user=self.user, first_name='Mireille', last_name='Bouquet')
        self.assert_(mireille.can_view(other_user))

        response = self.client.get('/creme_config/user/edit/%s' % other_user.id)
        self.assertEqual(200, response.status_code)

        first_name = 'Kirika'
        last_name  = u'Yūmura'
        email      = 'kirika@noir.jp'
        role2 = UserRole.objects.create(name='Slave')
        response = self.client.post('/creme_config/user/edit/%s' % other_user.id, follow=True,
                                    data={
                                        'first_name':   first_name,
                                        'last_name':    last_name,
                                        'email':        email,
                                        'role':         role2.id,
                                        }
        )
        self.assertNoFormError(response)
        self.assertEqual(200, response.status_code)

        other_user = User.objects.get(pk=other_user.id)
        self.assertEqual(first_name, other_user.first_name)
        self.assertEqual(last_name,  other_user.last_name)
        self.assertEqual(email,      other_user.email)
        self.assertEqual(role2.id,   other_user.role_id)

        mireille = Contact.objects.get(pk=mireille.id) #refresh cache
        self.failIf(mireille.can_view(other_user))

    def test_change_password(self):
        other_user = User.objects.create(username='kirika')

        response = self.client.get('/creme_config/user/edit/password/%s' % other_user.id)
        self.assertEqual(200, response.status_code)

        password = 'password'
        response = self.client.post('/creme_config/user/edit/password/%s' % other_user.id,
                                    follow=True,
                                    data= {
                                        'password_1':   password,
                                        'password_2':   password,
                                        }
        )
        self.assertNoFormError(response)
        self.assertEqual(200, response.status_code)

        other_user = User.objects.get(pk=other_user.pk)
        self.assert_(other_user.check_password(password))

    def test_portal(self):
        response = self.client.get('/creme_config/user/portal/')
        self.assertEqual(200, response.status_code)

    def test_team_create(self):
        response = self.client.get('/creme_config/team/add/')
        self.assertEqual(200, response.status_code)

        create_user = User.objects.create_user
        user01 = create_user('Shogun', 'shogun@century.jp', 'uselesspw')
        user02 = create_user('Yoshitsune', 'yoshitsune@century.jp', 'uselesspw')

        username   = 'Team-A'
        response = self.client.post('/creme_config/team/add/', follow=True,
                                    data={
                                        'username':     username,
                                        'teammates':    [user01.id, user02.id],
                                        }
        )
        self.assertNoFormError(response)
        self.assertEqual(200, response.status_code)

        teams = User.objects.filter(is_team=True)
        self.assertEqual(1, len(teams))

        team = teams[0]
        self.failIf(team.is_superuser)
        self.assertEqual('',  team.first_name)
        self.assertEqual('',  team.last_name)
        self.assertEqual('',  team.email)

        teammates = team.teammates
        self.assertEqual(2, len(teammates))
        self.assert_(user01.id in teammates)
        self.assert_(user02.id in teammates)

    def _create_team(self, name, teammates):
        team = User.objects.create(username=name, is_team=True, role=None)

        team.teammates = teammates

        return team

    def test_team_edit(self):
        role = UserRole(name='Role')
        role.allowed_apps = ['creme_core']
        role.save()
        SetCredentials.objects.create(role=role, value=SetCredentials.CRED_VIEW,
                                      set_type=SetCredentials.ESET_OWN)

        def create_user(name, email):
            user = User.objects.create_user(name, email, 'uselesspw')
            user.role = role
            user.save()

            return user

        user01 = create_user('Maruo',   'maruo@century.jp')
        user02 = create_user('Yokiji',  'yokiji@century.jp')
        user03 = create_user('Koizumi', 'koizumi@century.jp')

        response = self.client.get('/creme_config/team/edit/%s' % user01.id)
        self.assertEqual(404, response.status_code)

        teamname = 'Teamee'
        team = self._create_team(teamname, [user01, user02])

        entity = CremeEntity.objects.create(user=team)
        self.assert_(entity.can_view(user01))
        self.assert_(entity.can_view(user02))
        self.assertFalse(entity.can_view(user03))

        response = self.client.get('/creme_config/team/edit/%s' % team.id)
        self.assertEqual(200, response.status_code)

        teamname += '_edited'
        response = self.client.post('/creme_config/team/edit/%s' % team.id, follow=True,
                                    data={
                                        'username':     teamname,
                                        'teammates':    [user02.id, user03.id],
                                        }
        )
        self.assertNoFormError(response)
        self.assertEqual(200, response.status_code)

        team = User.objects.get(pk=team.id) #refresh
        self.assertEqual(teamname, team.username)

        teammates = team.teammates
        self.assertEqual(2, len(teammates))
        self.assert_(user02.id in teammates)
        self.assert_(user03.id in teammates)
        self.assertFalse(user01.id in teammates)

        #credentials have been updated ?
        entity = CremeEntity.objects.get(pk=entity.id)
        self.assertFalse(entity.can_view(user01))
        self.assert_(entity.can_view(user02))
        self.assert_(entity.can_view(user03))

    def test_team_delete01(self):
        user = User.objects.create_user('Maruo', 'maruo@century.jp', 'uselesspw')
        team = self._create_team('Teamee', [])

        response = self.client.get('/creme_config/team/delete/%s' % user.id)#user is not a team
        self.assertEqual(400, response.status_code)

        response = self.client.post('/creme_config/team/delete/%s' % user.id, data={'to_user': None})#user is not a team
        self.assertEqual(400, response.status_code)

        response = self.client.get('/creme_config/team/delete/%s' % team.id)
        self.assertEqual(200, response.status_code)

        response = self.client.post('/creme_config/team/delete/%s' % team.id, data={'to_user': user.id})
        self.assertEqual(200, response.status_code)
        self.assertEqual(0,   User.objects.filter(pk=team.id).count())

    def test_team_delete02(self):
        user = User.objects.create_user('Maruo', 'maruo@century.jp', 'uselesspw')
        team  = self._create_team('Teamee', [user])
        team2 = self._create_team('Teamee2', [user])

        ce = CremeEntity.objects.create(user=team)

        url = '/creme_config/team/delete/%s' % team.id

        response = self.client.get(url)
        self.assertEqual(200, response.status_code)

        response = self.client.post(url, data={'to_user': team2.id})
        self.assertEqual(200, response.status_code)
        self.assertEqual(0, User.objects.filter(pk=team.id).count())

        try:
            ce = CremeEntity.objects.get(pk=ce.id)#Refresh
        except CremeEntity.DoesNotExist, e:
            self.fail(e)

        self.assertEqual(team2, ce.user)

    def test_team_delete03(self):
        team = self._create_team('Teamee', [])
        CremeEntity.objects.create(user=team)

        response = self.client.post('/creme_config/team/delete/%s' % team.id, data={'to_user': self.user.id})
        self.assertEqual(200, response.status_code)
        self.assertEqual(0, User.objects.filter(pk=team.id).count())

    def test_user_delete01(self):
        User.objects.filter(is_superuser=False).delete()#Ensure there is only one user
        self.assertEqual(1, User.objects.all().count())

        response = self.client.get('/creme_config/user/delete/%s' % self.user.id)
        self.assertEqual(400, response.status_code)

        response = self.client.post('/creme_config/user/delete/%s' % self.user.id, {'to_user': self.user.id})

        self.assertEqual(400, response.status_code)#Delete is not permitted when there is only one user
        self.assertEqual(1, User.objects.all().count())

    def test_user_delete02(self):
        self.assert_(User.objects.all().count() > 1)

        response = self.client.get('/creme_config/user/delete/%s' % self.user.id)
        self.assertEqual(200, response.status_code)

        response = self.client.post('/creme_config/user/delete/%s' % self.user.id, {'to_user': self.user.id})
        self.assertEqual(200, response.status_code)#Can't assign and delete the same user
        self.assert_(response.context['form'].errors)
        self.assert_(User.objects.filter(pk=self.user.id))

    def test_user_delete03(self):
        user       = self.user
        other_user = self.other_user

        ce = CremeEntity.objects.create(user=other_user)

        response = self.client.get('/creme_config/user/delete/%s' % other_user.id)
        self.assertEqual(200, response.status_code)

        response = self.client.post('/creme_config/user/delete/%s' % other_user.id, {'to_user': user.id})
        self.assertNoFormError(response)
        self.assertEqual(200, response.status_code)
        self.assertFalse(User.objects.filter(id=other_user.id))

        try:
            ce = CremeEntity.objects.get(pk=ce.id)#Refresh
        except CremeEntity.DoesNotExist, e:
            self.fail(e)

        self.assertEqual(user, ce.user)

    def test_user_delete04(self):
        user       = self.user
        other_user = self.other_user

        cal = Calendar.get_user_default_calendar(other_user)
        url = '/creme_config/user/delete/%s' % other_user.id

        response = self.client.get(url)
        self.assertEqual(200, response.status_code)

        response = self.client.post(url, {'to_user': user.id})
        self.assertEqual(200, response.status_code)
        self.assertNoFormError(response)

        self.assertFalse(User.objects.filter(id=other_user.id))

        try:
            cal = Calendar.objects.get(pk=cal.id)
        except Calendar.DoesNotExist, e:
            self.fail(e)

        self.assertEqual(user, cal.user)

    def test_user_delete05(self):
        user       = self.user
        other_user = self.other_user

        Contact.objects.create(user=user, is_user=user)
        Contact.objects.create(user=other_user, is_user=other_user)
        Contact.objects.create(user=user, is_user=None)
        Contact.objects.create(user=other_user, is_user=None)

        response = self.client.post('/creme_config/user/delete/%s' % other_user.id, {'to_user': user.id})
        self.assertEqual(200, response.status_code)
        self.assertNoFormError(response)

        self.assertFalse(User.objects.filter(id=other_user.id))

        self.assertFalse(Contact.objects.filter(user=other_user))
        self.assertFalse(Contact.objects.filter(is_user=other_user))

        self.assertEqual(1, Contact.objects.filter(is_user=user).count())

    def test_user_delete06(self):
        setting_key = 'unit_test-test_userl_delete06'
        sk = SettingKey.create(pk=setting_key,
                               description="",
                               app_label='creme_config', type=SettingKey.BOOL
                      )
        SettingValue.objects.create(key=sk, user=self.other_user, value=True)

        response = self.client.post('/creme_config/user/delete/%s' % self.other_user.id, {'to_user': self.user.id})
        self.assertEqual(200, response.status_code)
        self.assertNoFormError(response)

        self.assertFalse(User.objects.filter(id=self.other_user.id))
        self.assertFalse(SettingValue.objects.filter(key=setting_key))


class UserRoleTestCase(CremeTestCase):
    def setUp(self):
        self.login()

    def test_portal(self):
        self.assertEqual(200, self.client.get('/creme_config/role/portal/').status_code)

    def test_create01(self):
        response = self.client.get('/creme_config/role/add/')
        self.assertEqual(200,  response.status_code)

        get_ct = ContentType.objects.get_for_model
        name   = 'CEO'
        ctypes = [get_ct(Contact).id, get_ct(Organisation).id]
        apps   = ['persons']
        response = self.client.post('/creme_config/role/add/', follow=True,
                                    data={
                                        'name':             name,
                                        'creatable_ctypes': ctypes,
                                        'allowed_apps':     apps,
                                        'admin_4_apps':     apps,
                                        }
        )
        self.assertNoFormError(response)
        self.assertEqual(200, response.status_code)

        try:
            role = UserRole.objects.get(name=name)
        except Exception, e:
            self.fail(str(e))

        self.assertEqual(set(ctypes), set(ctype.id for ctype in role.creatable_ctypes.all()))
        self.assertEqual(set(apps),   role.allowed_apps)
        self.assertEqual(set(apps),   role.admin_4_apps)

    def test_add_credentials01(self):
        role = UserRole(name='CEO')
        role.allowed_apps = ['persons']
        role.save()

        other_user = User.objects.create(username='chloe', role=role)
        contact    = Contact.objects.create(user=self.user, first_name='Yuki', last_name='Kajiura')
        self.failIf(contact.can_view(other_user))

        self.assertEqual(0, role.credentials.count())

        response = self.client.get('/creme_config/role/add_credentials/%s' % role.id)
        self.assertEqual(200,  response.status_code)

        response = self.client.post('/creme_config/role/add_credentials/%s' % role.id,
                                    data={
                                        'can_view':   True,
                                        'can_change': False,
                                        'can_delete': False,
                                        'can_link':   False,
                                        'can_unlink': False,
                                        'set_type':   SetCredentials.ESET_ALL,
                                        }
        )
        self.assertEqual(200, response.status_code)

        setcreds = role.credentials.all()
        self.assertEqual(1, len(setcreds))

        creds = setcreds[0]
        self.assertEqual(SetCredentials.CRED_VIEW, creds.value)
        self.assertEqual(SetCredentials.ESET_ALL,  creds.set_type)

        contact = Contact.objects.get(pk=contact.id) #refresh cache
        self.assert_(contact.can_view(other_user))

    def test_edit01(self):
        role = UserRole.objects.create(name='CEO')
        SetCredentials.objects.create(role=role, value=SetCredentials.CRED_VIEW,
                                      set_type=SetCredentials.ESET_ALL)

        other_user = User.objects.create(username='chloe', role=role)
        contact    = Contact.objects.create(user=self.user, first_name='Yuki', last_name='Kajiura')
        self.failIf(contact.can_view(other_user)) #role.allowed_apps does not contain 'persons'

        response = self.client.get('/creme_config/role/edit/%s' % role.id)
        self.assertEqual(200,  response.status_code)

        name   = role.name + '_edited'
        get_ct = ContentType.objects.get_for_model
        ctypes = [get_ct(Contact).id, get_ct(Organisation).id]
        apps   = ['persons', 'tickets']
        admin_apps = ['persons']
        response = self.client.post('/creme_config/role/edit/%s' % role.id, follow=True,
                                    data={
                                        'name':             name,
                                        'creatable_ctypes': ctypes,
                                        'allowed_apps':     apps,
                                        'admin_4_apps':     admin_apps,
                                        'set_credentials_check_0': True,
                                        'set_credentials_value_0': SetCredentials.ESET_ALL,
                                        }
        )
        self.assertEqual(200, response.status_code)

        try:
            role = UserRole.objects.get(name=name)
        except Exception, e:
            self.fail(str(e))

        self.assertEqual(set(ctypes), set(ctype.id for ctype in role.creatable_ctypes.all()))
        self.assertEqual(set(apps),       role.allowed_apps)
        self.assertEqual(set(admin_apps), role.admin_4_apps)

        setcreds = role.credentials.all()
        self.assertEqual(1, len(setcreds))

        creds = setcreds[0]
        self.assertEqual(SetCredentials.CRED_VIEW, creds.value)
        self.assertEqual(SetCredentials.ESET_ALL,  creds.set_type)

        contact = Contact.objects.get(pk=contact.id) #refresh cache
        self.assert_(contact.can_view(other_user)) #role.allowed_apps contains 'persons' now

    def test_edit02(self):
        apps = ['persons']

        role = UserRole(name='CEO')
        role.allowed_apps = apps
        role.save()

        create_creds = SetCredentials.objects.create
        create_creds(role=role, value=SetCredentials.CRED_VIEW, set_type=SetCredentials.ESET_ALL)
        create_creds(role=role, value=SetCredentials.CRED_VIEW, set_type=SetCredentials.ESET_OWN)

        other_user = User.objects.create(username='chloe', role=role)
        yuki   = Contact.objects.create(user=self.user, first_name='Yuki', last_name='Kajiura')
        altena = Contact.objects.create(user=other_user, first_name=u'Alténa', last_name='??')
        self.assert_(yuki.can_view(other_user))
        self.assert_(altena.can_view(other_user))

        get_ct = ContentType.objects.get_for_model
        ctypes = [get_ct(Contact).id, get_ct(Organisation).id]
        response = self.client.post('/creme_config/role/edit/%s' % role.id, follow=True,
                                    data={
                                        'name':                    role.name,
                                        'creatable_ctypes':        ctypes,
                                        'allowed_apps':            apps,
                                        'admin_4_apps':            [],
                                        'set_credentials_check_1': True,
                                        'set_credentials_value_1': SetCredentials.ESET_OWN,
                                        }
        )
        self.assertNoFormError(response)
        self.assertEqual(200, response.status_code)

        try:
            role = UserRole.objects.get(name=role.name)
        except Exception, e:
            self.fail(str(e))

        yuki = Contact.objects.get(pk=yuki.id) #refresh caches
        altena = Contact.objects.get(pk=altena.id)
        self.failIf(yuki.can_view(other_user)) #no more SetCredentials
        self.assert_(altena.can_view(other_user))

    def test_delete01(self):
        role = self.role
        role.allowed_apps = ['persons']
        role.save()
        SetCredentials.objects.create(role=role, value=SetCredentials.CRED_VIEW,
                                      set_type=SetCredentials.ESET_ALL)

        other_user = self.other_user
        yuki = Contact.objects.create(user=self.user, first_name='Yuki', last_name='Kajiura')
        self.assert_(yuki.can_view(other_user))
        self.assertEqual(1, EntityCredentials.objects.count())

        response = self.client.post('/creme_config/role/delete', follow=True,
                                    data={'id': role.id}
        )
        self.assertEqual(200, response.status_code)
        self.failIf(UserRole.objects.count())

        self.failIf(EntityCredentials.get_default_creds().can_view())
        self.assertEqual(0, EntityCredentials.objects.count())
        self.assertEqual(0, SetCredentials.objects.count())
        self.assertEqual(1, User.objects.filter(pk=other_user.id).count())

        yuki = Contact.objects.get(pk=yuki.id) #refresh caches
        self.failIf(yuki.can_view(other_user)) #defaultCreds are applied

    def test_set_default_creds(self):
        defcreds = EntityCredentials.get_default_creds()
        self.failIf(defcreds.can_view())
        self.failIf(defcreds.can_change())
        self.failIf(defcreds.can_delete())
        self.failIf(defcreds.can_link())
        self.failIf(defcreds.can_unlink())

        response = self.client.get('/creme_config/role/set_default_creds/')
        self.assertEqual(200, response.status_code)

        response = self.client.post('/creme_config/role/set_default_creds/', follow=True,
                                    data={
                                        'can_view':   True,
                                        'can_change': True,
                                        'can_delete': True,
                                        'can_link':   True,
                                        'can_unlink': True,
                                        }
        )
        self.assertEqual(200, response.status_code)

        defcreds = EntityCredentials.get_default_creds()
        self.assert_(defcreds.can_view())
        self.assert_(defcreds.can_change())
        self.assert_(defcreds.can_delete())
        self.assert_(defcreds.can_link())
        self.assert_(defcreds.can_unlink())

    def test_portal(self):
        response = self.client.get('/creme_config/role/portal/')
        self.assertEqual(200, response.status_code)



class PropertyTypeTestCase(CremeTestCase):
    def setUp(self):
        self.populate('creme_core')
        self.login()

    def test_portal(self):
        self.assertEqual(200, self.client.get('/creme_config/property_type/portal/').status_code)

    def test_create01(self):
        url = '/creme_config/property_type/add/'
        self.assertEqual(200, self.client.get(url).status_code)

        self.assertEqual(1, CremePropertyType.objects.count())#The one from creme_core populate

        text = 'is beautiful'
        response = self.client.post(url, data={'text': text})
        self.assertNoFormError(response)
        self.assertEqual(200, response.status_code)

        prop_types = CremePropertyType.objects.all()
        self.assertEqual(2, len(prop_types))

        prop_type = prop_types[1]
        self.assertEqual(text, prop_type.text)
        self.assertEqual(0,    prop_type.subject_ctypes.count())

    def test_create02(self):
        get_ct = ContentType.objects.get_for_model
        ct_ids = [get_ct(Contact).id, get_ct(Organisation).id]
        text   = 'is beautiful'
        response = self.client.post('/creme_config/property_type/add/',
                                    data={
                                            'text':           text,
                                            'subject_ctypes': ct_ids,
                                         }
                                   )
        self.assertNoFormError(response)
        self.assertEqual(200, response.status_code)

        prop_type = CremePropertyType.objects.all()[1]
        self.assertEqual(text, prop_type.text)

        ctypes = prop_type.subject_ctypes.all()
        self.assertEqual(2,           len(ctypes))
        self.assertEqual(set(ct_ids), set(ct.id for ct in ctypes))

    def test_edit01(self):
        get_ct = ContentType.objects.get_for_model
        pt = CremePropertyType.create('test-foobar', 'is beautiful', [get_ct(Contact)], is_custom=False)

        self.assertEqual(404, self.client.get('/creme_config/property_type/edit/%s' % pt.id).status_code)

    def test_edit02(self):
        get_ct = ContentType.objects.get_for_model
        pt = CremePropertyType.create('test-foobar', 'is beautiful', [get_ct(Contact)], is_custom=True)
        uri = '/creme_config/property_type/edit/%s' % pt.id
        self.assertEqual(200, self.client.get(uri).status_code)

        ct_orga = get_ct(Organisation)
        text   = 'is very beautiful'
        response = self.client.post(uri,
                                    data={
                                            'text':           text,
                                            'subject_ctypes': [ct_orga.id],
                                         }
                                   )
        self.assertNoFormError(response)
        self.assertEqual(200, response.status_code)

        prop_type = CremePropertyType.objects.get(pk=pt.id)
        self.assertEqual(text,         prop_type.text)
        self.assertEqual([ct_orga.id], [ct.id for ct in prop_type.subject_ctypes.all()])

    def test_delete01(self):
        pt = CremePropertyType.create('test-foobar', 'is beautiful', [], is_custom=False)
        self.assertEqual(404, self.client.post('/creme_config/property_type/delete', data={'id': pt.id}).status_code)

    def test_delete02(self):
        pt = CremePropertyType.create('test-foobar', 'is beautiful', [], is_custom=True)
        self.assertEqual(200, self.client.post('/creme_config/property_type/delete', data={'id': pt.id}).status_code)
        self.assertEqual(0,   CremePropertyType.objects.filter(pk=pt.id).count())


class RelationTypeTestCase(CremeTestCase):
    def setUp(self): #in CremeConfigTestCase ??
        self.populate('creme_core')
        self.login()

    def test_portal(self):
        self.assertEqual(200, self.client.get('/creme_config/relation_type/portal/').status_code)

    def test_create01(self):
        url = '/creme_config/relation_type/add/'
        self.assertEqual(200, self.client.get(url).status_code)
        rel_type_core_populate_count = 4

        self.assertEqual(rel_type_core_populate_count, RelationType.objects.count())#4 from creme_core populate

        subject_pred = 'loves'
        object_pred  = 'is loved by'
        response = self.client.post(url, data={
                                                'subject_predicate': subject_pred,
                                                'object_predicate':  object_pred,
                                              }
                                   )
        self.assertNoFormError(response)
        self.assertEqual(200, response.status_code)

        rel_types = RelationType.objects.all()
        self.assertEqual(rel_type_core_populate_count + 2, len(rel_types))#4 from creme_core populate + 2freshly created

        rel_type = rel_types[rel_type_core_populate_count]
        self.assertEqual(subject_pred, rel_type.predicate)
        self.assert_(rel_type.is_custom)
        self.assertEqual(object_pred, rel_type.symmetric_type.predicate)
        self.assertEqual(0,           rel_type.subject_ctypes.count())
        self.assertEqual(0,           rel_type.object_ctypes.count())
        self.assertEqual(0,           rel_type.subject_properties.count())
        self.assertEqual(0,           rel_type.object_properties.count())

    def test_create02(self):
        pt_sub = CremePropertyType.create('test-pt_sub', 'has cash',  [Organisation])
        pt_obj = CremePropertyType.create('test-pt_sub', 'need cash', [Contact])

        get_ct     = ContentType.objects.get_for_model
        ct_orga    = get_ct(Organisation)
        ct_contact = get_ct(Contact)

        response = self.client.post('/creme_config/relation_type/add/',
                                    data={
                                            'subject_predicate':  'employs',
                                            'object_predicate':   'is employed by',
                                            'subject_ctypes':     [ct_orga.id],
                                            'subject_properties': [pt_sub.id],
                                            'object_ctypes':      [ct_contact.id],
                                            'object_properties':  [pt_obj.id],
                                          }
                                   )
        self.assertNoFormError(response)
        self.assertEqual(200, response.status_code)

        rel_type = RelationType.objects.all()[4]
        self.assertEqual([ct_orga.id],    [ct.id for ct in rel_type.subject_ctypes.all()])
        self.assertEqual([ct_contact.id], [ct.id for ct in rel_type.object_ctypes.all()])
        self.assertEqual([pt_sub.id],     [pt.id for pt in rel_type.subject_properties.all()])
        self.assertEqual([pt_obj.id],     [pt.id for pt in rel_type.object_properties.all()])

    def test_edit01(self):
        rt, srt = RelationType.create(('test-subfoo', 'subject_predicate'),
                                      ('test-objfoo', 'object_predicate'), is_custom=False
                                     )
        self.assertEqual(404, self.client.get('/creme_config/relation_type/edit/%s' % rt.id).status_code)

    def test_edit02(self):
        rt, srt = RelationType.create(('test-subfoo', 'subject_predicate'),
                                      ('test-objfoo', 'object_predicate'),
                                      is_custom=True
                                     )
        url = '/creme_config/relation_type/edit/%s' % rt.id
        self.assertEqual(200, self.client.get(url).status_code)

        subject_pred = 'loves'
        object_pred  = 'is loved by'
        response = self.client.post(url,
                                    data={
                                            'subject_predicate': subject_pred,
                                            'object_predicate':  object_pred,
                                          }
                                   )
        self.assertNoFormError(response)
        self.assertEqual(200, response.status_code)

        rel_type = RelationType.objects.get(pk=rt.id)
        self.assertEqual(subject_pred, rel_type.predicate)
        self.assertEqual(object_pred,  rel_type.symmetric_type.predicate)

    def test_delete01(self):
        rt, srt = RelationType.create(('test-subfoo', 'subject_predicate'), ('test-subfoo', 'object_predicate'), is_custom=False)
        self.assertEqual(404, self.client.post('/creme_config/relation_type/delete', data={'id': rt.id}).status_code)

    def test_delete02(self):
        rt, srt = RelationType.create(('test-subfoo', 'subject_predicate'), ('test-subfoo', 'object_predicate'), is_custom=True)
        self.assertEqual(200, self.client.post('/creme_config/relation_type/delete', data={'id': rt.id}).status_code)
        self.assertEqual(0,   RelationType.objects.filter(pk__in=[rt.id, srt.id]).count())


class BlocksConfigTestCase(CremeTestCase):
    def setUp(self):
        self.populate('creme_core')
        self.login()

    def test_portal(self):
        self.assertEqual(200, self.client.get('/creme_config/blocks/portal/').status_code)

    def test_add_config(self):
        url = '/creme_config/blocks/add/'
        self.assertEqual(200, self.client.get(url).status_code)

        ct = ContentType.objects.get_for_model(Contact)
        self.failIf(BlockConfigItem.objects.filter(content_type=ct).count())

        response = self.client.post(url, data={'ct_id': ct.id})
        self.assertNoFormError(response)
        self.assertEqual(200, response.status_code)

        bc_items = BlockConfigItem.objects.filter(content_type=ct)
        self.assertEqual(1, len(bc_items))

        bc_item = bc_items[0]
        self.assertEqual('', bc_item.block_id)
        self.assertEqual(1, bc_item.order)
        self.failIf(bc_item.on_portal)

        response = self.client.get(url)

        try:
            choices = response.context['form'].fields['ct_id'].choices
        except Exception, e:
            self.fail(str(e))

        self.assert_(ct.id not in (ct_id for ct_id, ctype in choices))

    def test_edit(self):
        ct = ContentType.objects.get_for_model(Contact)
        url = '/creme_config/blocks/edit/%s' % ct.id
        self.assertEqual(404, self.client.get(url).status_code)

        BlockConfigItem.objects.create(pk='bci01', content_type=ct, block_id='', order=1, on_portal=False)
        self.assertEqual(200, self.client.get(url).status_code)

        #TODO: complete

    def test_edit_default(self):
        url = '/creme_config/blocks/edit/0'
        self.assertEqual(404, self.client.get(url).status_code)

        BlockConfigItem.objects.create(pk='bci01', content_type=None, block_id='', order=1, on_portal=False)
        self.assertEqual(200, self.client.get(url).status_code)

        #TODO: complete

    def test_edit_portal(self):
        ct = ContentType.objects.get_for_model(Contact)
        url = '/creme_config/blocks/edit/%s/portal/' % ct.id
        self.assertEqual(404, self.client.get(url).status_code)

        BlockConfigItem.objects.create(pk='bci01', content_type=ct, block_id='', order=1, on_portal=False)
        self.assertEqual(200, self.client.get(url).status_code)

        #TODO: complete

    def test_edit_home(self):
        url = '/creme_config/blocks/edit/0/portal/'
        self.assertEqual(404, self.client.get(url).status_code)

        BlockConfigItem.objects.create(pk='bci01', content_type=None, block_id='', order=1, on_portal=False)
        self.assertEqual(200, self.client.get(url).status_code)

        #TODO: complete

    def test_delete(self):
        BlockConfigItem.objects.create(pk='bci01', content_type=None, block_id='', order=1, on_portal=False)
        url = '/creme_config/blocks/delete'
        self.assertEqual(404, self.client.post(url, data={'id': 0}).status_code)

        ct = ContentType.objects.get_for_model(Contact)
        bci = BlockConfigItem.objects.create(pk='bci02', content_type=ct, block_id='', order=1, on_portal=False)
        self.assertEqual(200, self.client.post(url, data={'id': ct.id}).status_code)

        self.failIf(BlockConfigItem.objects.filter(pk=bci.pk).count())

    def test_add_relationblock(self):
        rt, srt = RelationType.create(('test-subfoo', 'subject_predicate'),
                                      ('test-objfoo', 'object_predicate'), is_custom=False
                                     )
        self.failIf(RelationBlockItem.objects.count())

        url = '/creme_config/relation_block/add/'
        self.assertEqual(200, self.client.get(url).status_code)

        response = self.client.post(url, data={'relation_type': rt.id})
        self.assertNoFormError(response)
        self.assertEqual(200, response.status_code)

        rbi = RelationBlockItem.objects.all()
        self.assertEqual(1,     len(rbi))
        self.assertEqual(rt.id, rbi[0].relation_type.id)

    def test_delete_relationblock(self):
        rt, srt = RelationType.create(('test-subfoo', 'subject_predicate'),
                                      ('test-objfoo', 'object_predicate'), is_custom=False
                                     )
        rbi = RelationBlockItem.objects.create(block_id='foobarid', relation_type=rt)

        self.assertEqual(200, self.client.post('/creme_config/relation_block/delete', data={'id': rbi.id}).status_code)
        self.failIf(RelationBlockItem.objects.filter(pk=rbi.pk).count())

    #(r'^instance_block/delete$',  'blocks.delete_instance_block'), #TODO


class SettingsTestCase(CremeTestCase):
    def test_model01(self):
        sk = SettingKey.objects.create(pk='persons-title', description=u"Page title",
                                       app_label=None, type=SettingKey.STRING,
                                       hidden=False,
                                      )
        title = 'May the source be with you'
        sv = SettingValue.objects.create(key=sk, user=None, value=title)

        self.assertEqual(title, SettingValue.objects.get(pk=sv.pk).value)

    def test_model02(self):
        sk = SettingKey.objects.create(pk='persons-page_size', description=u"Page size",
                                       app_label='persons', type=SettingKey.INT
                                      )
        self.failIf(sk.hidden)

        size = 156
        sv = SettingValue.objects.create(key=sk, user=None, value=size)

        self.assertEqual(size, SettingValue.objects.get(pk=sv.pk).value)

    def test_model03(self):
        self.login()

        sk = SettingKey.objects.create(pk='persons-display_logo', description=u"Display logo ?",
                                       type=SettingKey.BOOL
                                      )
        sv = SettingValue.objects.create(key=sk, user=self.user, value=True)
        self.assert_(SettingValue.objects.get(pk=sv.pk).value is True)

        sv.value = False
        sv.save()
        self.assert_(SettingValue.objects.get(pk=sv.pk).value is False)

    def test_edit01(self):
        self.login()

        sk = SettingKey.objects.create(pk='persons-title', description=u"Page title",
                                       app_label='persons', type=SettingKey.STRING,
                                       hidden=False,
                                      )
        title = 'May the source be with you'
        sv = SettingValue.objects.create(key=sk, user=None, value=title)

        url = '/creme_config/setting/edit/%s' % sv.id
        self.assertEqual(200, self.client.get(url).status_code)

        title = title.upper()
        response = self.client.post(url, data={'value': title})
        self.assertNoFormError(response)
        self.assertEqual(200, response.status_code)

        sv = SettingValue.objects.get(pk=sv.pk) #refresh
        self.assertEqual(title, sv.value)

    def test_edit02(self):
        self.login()

        sk = SettingKey.objects.create(pk='persons-size', description=u"Page size",
                                       app_label='persons', type=SettingKey.INT,
                                       hidden=False,
                                      )
        size = 156
        sv = SettingValue.objects.create(key=sk, user=None, value=size)

        size += 15
        response = self.client.post('/creme_config/setting/edit/%s' % sv.id, data={'value': size})
        self.assertNoFormError(response)
        self.assertEqual(200, response.status_code)
        self.assertEqual(size, SettingValue.objects.get(pk=sv.pk).value)

    def test_edit03(self):
        self.login()

        sk = SettingKey.objects.create(pk='persons-display_logo', description=u"Display logo ?",
                                       app_label='persons', type=SettingKey.BOOL,
                                       hidden=False,
                                      )
        sv = SettingValue.objects.create(key=sk, user=None, value=True)

        response = self.client.post('/creme_config/setting/edit/%s' % sv.id, data={}) #False -> empty POST
        self.assertNoFormError(response)
        self.assertEqual(200, response.status_code)
        self.failIf(SettingValue.objects.get(pk=sv.pk).value)

    def test_edit04(self): #hidden => not editable
        self.login()

        sk = SettingKey.objects.create(pk='persons-display_logo', description=u"Display logo ?",
                                       app_label='persons', type=SettingKey.BOOL,
                                       hidden=True,
                                      )
        sv = SettingValue.objects.create(key=sk, user=None, value=True)

        self.assertEqual(404, self.client.get('/creme_config/setting/edit/%s' % sv.id).status_code)

    def test_edit05(self): #hidden => not editable
        self.login()

        sk = SettingKey.objects.create(pk='persons-display_logo', description=u"Display logo ?",
                                       app_label='persons', type=SettingKey.BOOL,
                                       hidden=False,
                                      )
        sv = SettingValue.objects.create(key=sk, user=self.user, value=True)

        self.assertEqual(404, self.client.get('/creme_config/setting/edit/%s' % sv.id).status_code)

class UserSettingsTestCase(CremeTestCase):
    def setUp(self):
        self.populate('creme_core')

    def test_user_settings(self):
        self.login()
        response = self.client.get('/creme_config/user/view/settings/')
        self.assertEqual(200, response.status_code)

#TODO: complete test cases...<|MERGE_RESOLUTION|>--- conflicted
+++ resolved
@@ -18,7 +18,6 @@
 #TODO: test views are allowed to admin only...
 
 
-<<<<<<< HEAD
 class UserRoleTestCase(CremeTestCase):
     def setUp(self):
         self.populate('creme_core')
@@ -241,8 +240,6 @@
         self.assertEqual(200, response.status_code)
 
 
-=======
->>>>>>> 0bb8ecaa
 class UserTestCase(CremeTestCase):
     def setUp(self):
         self.populate('creme_core', 'persons') #'creme_core'
@@ -533,7 +530,9 @@
         self.assertEqual(0, User.objects.filter(pk=team.id).count())
 
     def test_user_delete01(self):
-        User.objects.filter(is_superuser=False).delete()#Ensure there is only one user
+        CremeEntity.objects.all().delete()#In creme_core populate some entities are created, so we avoid an IntegrityError
+        User.objects.all().exclude(pk=self.user.pk).delete()#Ensure there is only one user
+
         self.assertEqual(1, User.objects.all().count())
 
         response = self.client.get('/creme_config/user/delete/%s' % self.user.id)
