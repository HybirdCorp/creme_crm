{% extends "creme_core/detailview.html" %}

{% load creme_block %}

{% block creme_blocks_import %}
    {{block.super}}

    {% import_block from_app 'creme_core' named 'relations' as 'relations_block' %}
    {% import_block from_app 'creme_core' named 'properties' as 'properties_block' %}
{% endblock %}

{% block detail_view_left_1 %}
    {% include "creme_core/object_as_table.html" %}
<<<<<<< HEAD
    {% display_block_detailview 'properties_block' %}
    {% display_block_detailview 'relations_block' %}
=======
    {% block after_object_as_table_1 %}{% endblock %}
    {% get_properties %}
    {% get_relations %}
>>>>>>> 663b332c
{% endblock %}<|MERGE_RESOLUTION|>--- conflicted
+++ resolved
@@ -11,12 +11,7 @@
 
 {% block detail_view_left_1 %}
     {% include "creme_core/object_as_table.html" %}
-<<<<<<< HEAD
+    {% block after_object_as_table_1 %}{% endblock %}
     {% display_block_detailview 'properties_block' %}
     {% display_block_detailview 'relations_block' %}
-=======
-    {% block after_object_as_table_1 %}{% endblock %}
-    {% get_properties %}
-    {% get_relations %}
->>>>>>> 663b332c
 {% endblock %}