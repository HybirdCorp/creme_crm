# -*- coding: utf-8 -*-

################################################################################
#    Creme is a free/open-source Customer Relationship Management software
#    Copyright (C) 2009-2011  Hybird
#
#    This program is free software: you can redistribute it and/or modify
#    it under the terms of the GNU Affero General Public License as published by
#    the Free Software Foundation, either version 3 of the License, or
#    (at your option) any later version.
#
#    This program is distributed in the hope that it will be useful,
#    but WITHOUT ANY WARRANTY; without even the implied warranty of
#    MERCHANTABILITY or FITNESS FOR A PARTICULAR PURPOSE.  See the
#    GNU Affero General Public License for more details.
#
#    You should have received a copy of the GNU Affero General Public License
#    along with this program.  If not, see <http://www.gnu.org/licenses/>.
################################################################################

from functools import partial
from datetime import datetime, time
from logging import debug

from django.forms import IntegerField, BooleanField, ModelChoiceField, ModelMultipleChoiceField
from django.forms.util import ValidationError, ErrorList
from django.utils.translation import ugettext_lazy as _, ugettext
from django.db.models import Q
from django.contrib.auth.models import User

from creme_core.models import Relation, RelationType
from creme_core.forms import CremeForm, CremeEntityForm
from creme_core.forms.fields import CremeDateTimeField, CremeTimeField, MultiCremeEntityField, MultiGenericEntityField
from creme_core.forms.widgets import UnorderedMultipleChoiceWidget
from creme_core.forms.validators import validate_linkable_entities

from persons.models import Contact

from assistants.models.alert import Alert

from activities.models import Activity, Calendar, CalendarActivityLink
from activities.constants import *


def _clean_interval(cleaned_data):
    if cleaned_data.get('is_all_day'):
        cleaned_data['start_time'] = time(hour=0,  minute=0)
        cleaned_data['end_time']   = time(hour=23, minute=59)

    start_time = cleaned_data.get('start_time') or time()
    end_time   = cleaned_data.get('end_time') or time()

    cleaned_data['start'] = cleaned_data['start'].replace(hour=start_time.hour, minute=start_time.minute)

    if not cleaned_data.get('end'):
        cleaned_data['end'] = cleaned_data['start']

    cleaned_data['end'] = cleaned_data['end'].replace(hour=end_time.hour, minute=end_time.minute)

    if cleaned_data['start'] > cleaned_data['end']:
        raise ValidationError(ugettext(u"End time is before start time"))

def _check_activity_collisions(activity_start, activity_end, participants, exclude_activity_id=None):
    collision_test = ~(Q(end__lte=activity_start) | Q(start__gte=activity_end))
    collisions     = []

    for participant in participants:
        # find activities of participant
        activity_req = Relation.objects.filter(subject_entity=participant.id, type=REL_SUB_PART_2_ACTIVITY)

        # exclude current activity if asked
        if exclude_activity_id is not None:
            activity_req = activity_req.exclude(object_entity=exclude_activity_id)

        # get id of activities of participant
        activity_ids = activity_req.values_list("object_entity__id", flat=True)

        # do collision request
        #TODO: can be done with less queries ?
        #  eg:  Activity.objects.filter(relations__object_entity=participant.id, relations__object_entity__type=REL_OBJ_PART_2_ACTIVITY).filter(collision_test)
        #activity_collisions = Activity.objects.exclude(busy=False).filter(pk__in=activity_ids).filter(collision_test)[:1]
        activity_collisions = Activity.objects.filter(pk__in=activity_ids).filter(collision_test)[:1]

        if activity_collisions:
            collision = activity_collisions[0]
            collision_start = max(activity_start.time(), collision.start.time())
            collision_end   = min(activity_end.time(),   collision.end.time())

            collisions.append(ugettext(u"%(participant)s already participates to the activity «%(activity)s» between %(start)s and %(end)s.") % {
                        'participant': participant,
                        'activity':    collision,
                        'start':       collision_start,
                        'end':         collision_end,
                    })

    if collisions:
        raise ValidationError(collisions)

#TODO: factorise with ActivityCreateForm ??
class ParticipantCreateForm(CremeForm):
    participants = MultiCremeEntityField(label=_(u'Participants'), model=Contact)

    def __init__(self, entity, *args, **kwargs):
        super(ParticipantCreateForm, self).__init__(*args, **kwargs)
        self.activity = entity
        self.participants = []

        existing = Contact.objects.filter(relations__type=REL_SUB_PART_2_ACTIVITY, relations__object_entity=entity.id)
        self.fields['participants'].q_filter = {'~pk__in': [c.id for c in existing]}

    def clean_participants(self):
        return validate_linkable_entities(self.cleaned_data['participants'], self.user)

    def clean(self):
        cleaned_data = self.cleaned_data

        if not self._errors:
            activity = self.activity
            self.participants += cleaned_data['participants']

            if activity.busy:
                _check_activity_collisions(activity.start, activity.end, self.participants)

        return cleaned_data

    def save(self):
        activity = self.activity
        create_link = CalendarActivityLink.objects.get_or_create
        create_relation = partial(Relation.objects.create, object_entity=activity,
                                  type_id=REL_SUB_PART_2_ACTIVITY, user=activity.user
                                 )

        for participant in self.participants:
            if participant.is_user:
                create_link(calendar=Calendar.get_user_default_calendar(participant.is_user), activity=activity)

            create_relation(subject_entity=participant)


class SubjectCreateForm(CremeForm):
    subjects = MultiGenericEntityField(label=_(u'Subjects')) #TODO: qfilter to exclude current subjects

    def __init__(self, entity, *args, **kwargs):
        super(SubjectCreateForm, self).__init__(*args, **kwargs)
        self.activity = entity

    def clean_subjects(self):
        return validate_linkable_entities(self.cleaned_data['subjects'], self.user)

    def save (self):
        create_relation = partial(Relation.objects.create, subject_entity=self.activity,
                                  type_id=REL_OBJ_ACTIVITY_SUBJECT, user=self.user
                                 )

        for entity in self.cleaned_data['subjects']:
            create_relation(object_entity=entity)


class ActivityCreateForm(CremeEntityForm):
    class Meta(CremeEntityForm.Meta):
        model = Activity
        exclude = CremeEntityForm.Meta.exclude + ('end',)

    start      = CremeDateTimeField(label=_(u'Start'))
    start_time = CremeTimeField(label=_(u'Start time'), required=False)
    end_time   = CremeTimeField(label=_(u'End time'), required=False)

<<<<<<< HEAD
=======
    is_comapp = BooleanField(required=False, label=_(u"Is a commercial approach ?"),
                             help_text=_(u"All participants (except users), subjects and linked entities will be linked to a commercial approach."),
                             initial=True)
>>>>>>> 5e855a94

    my_participation    = BooleanField(required=False, label=_(u"Do I participate to this meeting ?"),initial=True)
    my_calendar         = ModelChoiceField(queryset=Calendar.objects.none(), required=False, label=_(u"On which of my calendar this activity will appears?"), empty_label=None)
    participating_users = ModelMultipleChoiceField(label=_(u'Other participating users'), queryset=User.objects.all(),
                                                   required=False, widget=UnorderedMultipleChoiceWidget
                                                  )
    other_participants  = MultiCremeEntityField(label=_(u'Other participants'), model=Contact, required=False)
    subjects            = MultiGenericEntityField(label=_(u'Subjects'), required=False)
    linked_entities     = MultiGenericEntityField(label=_(u'Entities linked to this activity'), required=False)


    generate_alert   = BooleanField(label=_(u"Do you want to generate an alert or a reminder ?"), required=False)
    alert_day        = CremeDateTimeField(label=_(u"Alert day"), required=False)
    alert_start_time = CremeTimeField(label=_(u"Alert time"), required=False)

    blocks = CremeEntityForm.blocks.new(
                ('datetime',       _(u'When'),                   ['start', 'start_time', 'end_time', 'is_all_day']),
                ('participants',   _(u'Participants'),           ['my_participation', 'my_calendar', 'participating_users', 'other_participants', 'subjects', 'linked_entities']),
                ('alert_datetime', _(u'Generate an alert or a reminder'), ['generate_alert', 'alert_day', 'alert_start_time']),
            )

    def __init__(self, *args, **kwargs):
        super(ActivityCreateForm, self).__init__(*args, **kwargs)
        self.participants = []

        user =  self.user
        fields = self.fields

        fields['start_time'].initial = time(9, 0)
        fields['end_time'].initial   = time(18, 0)

        my_default_calendar = Calendar.get_user_default_calendar(user) #TODO: variable used once...
        fields['my_calendar'].queryset = Calendar.objects.filter(user=user)
        fields['my_calendar'].initial  = my_default_calendar

        #TODO: refactor this with a smart widget that manages dependencies
        data = kwargs.get('data') or {}
        if not data.get('my_participation', False):
            fields['my_calendar'].widget.attrs['disabled'] = 'disabled'
        fields['my_participation'].widget.attrs['onclick'] = "if($(this).is(':checked')){$('#id_my_calendar').removeAttr('disabled');}else{$('#id_my_calendar').attr('disabled', 'disabled');}"

        fields['participating_users'].queryset = User.objects.exclude(pk=user.id)
        fields['other_participants'].q_filter = {'is_user__isnull': True}

    def clean(self):
        cleaned_data = self.cleaned_data

        if self._errors:
            return cleaned_data

        _clean_interval(cleaned_data)

        users = list(cleaned_data['participating_users'])

        if cleaned_data.get('my_participation'):
            if not cleaned_data.get('my_calendar'):
                self.errors['my_calendar'] = ErrorList([_(u"If you participe, you have to choose one of your calendars.")])
            else:
                users.append(self.user)

        self.participants.extend(Contact.objects.filter(is_user__in=users))
        self.participants += cleaned_data['other_participants']

        if cleaned_data['busy']:
            _check_activity_collisions(cleaned_data['start'], cleaned_data['end'], self.participants)

        return cleaned_data

    def save(self):
        instance     = self.instance
        cleaned_data = self.cleaned_data

        instance.end = cleaned_data['end']
        super(ActivityCreateForm, self).save()

        self._generate_alert()

        create_link = CalendarActivityLink.objects.get_or_create

        if cleaned_data['my_participation']:
            create_link(calendar=cleaned_data['my_calendar'], activity=instance)

        for part_user in cleaned_data['participating_users']:
            #TODO: regroup queries ??
            create_link(calendar=Calendar.get_user_default_calendar(part_user), activity=instance)

        create_relation = partial(Relation.objects.create, object_entity=instance, user=instance.user)

        for participant in self.participants:
            create_relation(subject_entity=participant, type_id=REL_SUB_PART_2_ACTIVITY)

        for subject in cleaned_data['subjects']:
            create_relation(subject_entity=subject, type_id=REL_SUB_ACTIVITY_SUBJECT)

        for linked in cleaned_data['linked_entities']:
            create_relation(subject_entity=linked, type_id=REL_SUB_LINKED_2_ACTIVITY)

        return instance

    def _generate_alert(self):
        cleaned_data = self.cleaned_data

        if cleaned_data['generate_alert']:
            activity = self.instance

            alert_start_time = cleaned_data.get('alert_start_time') or time()
            alert_day        = cleaned_data.get('alert_day') or activity.start

            Alert.objects.create(for_user=activity.user,
                                 trigger_date=alert_day.replace(hour=alert_start_time.hour, minute=alert_start_time.minute),
                                 creme_entity=activity,
                                 title=ugettext(u"Alert of activity"),
                                 description=ugettext(u'Alert related to %s') % activity,
                                )


class RelatedActivityCreateForm(ActivityCreateForm):
    def __init__(self, entity_for_relation, relation_type, *args, **kwargs):
        super(RelatedActivityCreateForm, self).__init__(*args, **kwargs)
        fields = self.fields
        rtype_id = relation_type.id

        if rtype_id == REL_SUB_PART_2_ACTIVITY:
            assert isinstance(entity_for_relation, Contact)

            if entity_for_relation.is_user:
                self.fields['participating_users'].initial = [entity_for_relation.is_user]
            else:
                self.fields['other_participants'].initial = entity_for_relation.id
        elif rtype_id == REL_SUB_ACTIVITY_SUBJECT:
            self.fields['subjects'].initial = [entity_for_relation.id]
        else:
            assert rtype_id == REL_SUB_LINKED_2_ACTIVITY
            self.fields['linked_entities'].initial = [entity_for_relation.id]


#TODO: factorise ?? (ex: CreateForm inherits from EditForm....)
class ActivityEditForm(CremeEntityForm):
    start      = CremeDateTimeField(label=_(u'Start'))
    start_time = CremeTimeField(label=_(u'Start time'), required=False)
    end_time   = CremeTimeField(label=_(u'End time'), required=False)

    class Meta(CremeEntityForm.Meta):
        model = Activity
        exclude = CremeEntityForm.Meta.exclude + ('end', 'type')

    def __init__(self, *args, **kwargs):
        super(ActivityEditForm, self).__init__(*args, **kwargs)

        fields = self.fields
        instance = self.instance

        fields['start_time'].initial = instance.start.time()
        fields['end_time'].initial   = instance.end.time()

    def clean(self):
        cleaned_data = self.cleaned_data

        if self._errors:
            return cleaned_data

        instance = self.instance

        _clean_interval(cleaned_data)

        # check if activity period change cause collisions
        if cleaned_data['busy']:
            _check_activity_collisions(cleaned_data['start'], cleaned_data['end'],
                                       instance.get_related_entities(REL_OBJ_PART_2_ACTIVITY),
                                       instance.id
                                      )

        return cleaned_data

    def save(self):
        self.instance.end = self.cleaned_data['end']
        return super(ActivityEditForm, self).save()<|MERGE_RESOLUTION|>--- conflicted
+++ resolved
@@ -165,12 +165,6 @@
     start_time = CremeTimeField(label=_(u'Start time'), required=False)
     end_time   = CremeTimeField(label=_(u'End time'), required=False)
 
-<<<<<<< HEAD
-=======
-    is_comapp = BooleanField(required=False, label=_(u"Is a commercial approach ?"),
-                             help_text=_(u"All participants (except users), subjects and linked entities will be linked to a commercial approach."),
-                             initial=True)
->>>>>>> 5e855a94
 
     my_participation    = BooleanField(required=False, label=_(u"Do I participate to this meeting ?"),initial=True)
     my_calendar         = ModelChoiceField(queryset=Calendar.objects.none(), required=False, label=_(u"On which of my calendar this activity will appears?"), empty_label=None)
