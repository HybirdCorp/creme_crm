# -*- coding: utf-8 -*-

################################################################################
#    Creme is a free/open-source Customer Relationship Management software
#    Copyright (C) 2009-2010  Hybird
#
#    This program is free software: you can redistribute it and/or modify
#    it under the terms of the GNU Affero General Public License as published by
#    the Free Software Foundation, either version 3 of the License, or
#    (at your option) any later version.
#
#    This program is distributed in the hope that it will be useful,
#    but WITHOUT ANY WARRANTY; without even the implied warranty of
#    MERCHANTABILITY or FITNESS FOR A PARTICULAR PURPOSE.  See the
#    GNU Affero General Public License for more details.
#
#    You should have received a copy of the GNU Affero General Public License
#    along with this program.  If not, see <http://www.gnu.org/licenses/>.
################################################################################

from logging import debug
from datetime import datetime, time

from django.forms.models import ModelChoiceField
from django.forms.util import ValidationError, ErrorList
from django.forms import IntegerField, CharField, BooleanField
from django.utils.translation import ugettext_lazy as _, ugettext
from django.db.models import Q
from django.contrib.auth.models import User

from creme_core.models import CremeEntity, Relation, RelationType
from creme_core.forms import CremeForm, CremeEntityForm, RelatedEntitiesField, CremeDateTimeField, CremeTimeField
from creme_core.forms.widgets import Label

from persons.models import Contact

from activities.models import Activity, Calendar, CalendarActivityLink
from activities.constants import *

from assistants.models.alert import Alert

def _generate_alert(phone_call, cleaned_data):
    if cleaned_data['generate_alert']:
        alert_start_time = cleaned_data.get('alert_start_time') or time()
        alert_day        = cleaned_data.get('alert_day') or phone_call.start

        alert = Alert()
        alert.for_user     = phone_call.user
        alert.trigger_date = alert_day.replace(hour=alert_start_time.hour, minute=alert_start_time.minute)
        alert.creme_entity = phone_call
        alert.title        = ugettext(u"Alert of phone call")
        alert.description  = ugettext(u'Alert related to a phone call')
        alert.save()


def _clean_interval(cleaned_data):
    if cleaned_data.get('is_all_day'):
        cleaned_data['start_time'] = time(hour=0,  minute=0)
        cleaned_data['end_time']   = time(hour=23, minute=59)

    start_time = cleaned_data.get('start_time') or time()
    end_time   = cleaned_data.get('end_time') or time()

    cleaned_data['start'] = cleaned_data['start'].replace(hour=start_time.hour, minute=start_time.minute)

    if not cleaned_data.get('end'):
        cleaned_data['end'] = cleaned_data['start']

    cleaned_data['end'] = cleaned_data['end'].replace(hour=end_time.hour, minute=end_time.minute)

    if cleaned_data['start'] > cleaned_data['end']:
        raise ValidationError(ugettext(u"End time is before start time"))

def _check_activity_collisions(activity_start, activity_end, participants, exclude_activity_id=None):
    collision_test = ~(Q(end__lte=activity_start) | Q(start__gte=activity_end))
    collisions     = []

    for participant in participants:
        # find activities of participant
        activity_req = Relation.objects.filter(subject_entity=participant.id, type=REL_SUB_PART_2_ACTIVITY)

        # exclude current activity if asked
        if exclude_activity_id is not None:
            activity_req = activity_req.exclude(object_entity=exclude_activity_id)

        # get id of activities of participant
        activity_ids = activity_req.values_list("object_entity__id", flat=True)

        # do collision request
        #TODO: can be done with less queries ?
        #  eg:  Activity.objects.filter(relations__object_entity=participant.id, relations__object_entity__type=REL_OBJ_PART_2_ACTIVITY).filter(collision_test)
        #activity_collisions = Activity.objects.exclude(occuped=False).filter(pk__in=activity_ids).filter(collision_test)[:1]
        activity_collisions = Activity.objects.filter(pk__in=activity_ids).filter(collision_test)[:1]

        if activity_collisions:
            collision = activity_collisions[0]
            collision_start = max(activity_start.time(), collision.start.time())
            collision_end   = min(activity_end.time(),   collision.end.time())

            collisions.append(ugettext(u"%(participant)s already participates to the activity «%(activity)s» between %(start)s and %(end)s.") % {
                        'participant': participant,
                        'activity':    collision,
                        'start':       collision_start,
                        'end':         collision_end,
                    })

    if collisions:
        raise ValidationError(collisions)

def _save_participants(participants, activity):
    """
    @param participants sequence of tuple relationtype_id, entity (see RelatedEntitiesField)
    """
    create_relation = Relation.objects.create
    user = activity.user

    for relationtype_id, entity in participants:
        create_relation(subject_entity=entity, type_id=relationtype_id,
                        object_entity=activity, user=user
                       )

class ParticipantCreateForm(CremeForm):
    participants = RelatedEntitiesField(relation_types=[REL_SUB_PART_2_ACTIVITY], label=_(u'Participants'), required=False)

    def __init__(self, activity, *args, **kwargs):
        super(ParticipantCreateForm, self).__init__(*args, **kwargs)
        self.activity = activity

    def clean(self):
        cleaned_data = self.cleaned_data

        if self._errors:
            return cleaned_data

        activity = self.activity
        if activity.occuped :
            _check_activity_collisions(activity.start, activity.end,
                                   [entity for rtype, entity in cleaned_data['participants']])

        return cleaned_data

    def save(self):
        _save_participants(self.cleaned_data['participants'], self.activity)


class SubjectCreateForm(CremeForm):
    subjects = RelatedEntitiesField(relation_types=[REL_SUB_ACTIVITY_SUBJECT], label=_(u'Subjects'), required=False)

    def __init__(self, activity, *args, **kwargs):
        super(SubjectCreateForm, self).__init__(*args, **kwargs)
        self.activity = activity

    def save (self):
        _save_participants(self.cleaned_data['subjects'], self.activity)


class ActivityCreateForm(CremeEntityForm):
    class Meta(CremeEntityForm.Meta):
        model = Activity
        exclude = CremeEntityForm.Meta.exclude + ('end',)

    start      = CremeDateTimeField(label=_(u'Start'))
    start_time = CremeTimeField(label=_(u'Start time'), required=False)
    end_time   = CremeTimeField(label=_(u'End time'), required=False)

    my_participation   = BooleanField(required=False, label=_(u"Do I participate to this activity ?"))
    my_calendar        = ModelChoiceField(queryset=Calendar.objects.none(), required=False, label=_(u"On which of my calendar this activity will appear ?"), empty_label=None)
    user_participation = BooleanField(required=False, label=_(u"Does the owner of this activity participate ? (Currently %s)"))
    participants       = RelatedEntitiesField(relation_types=[REL_SUB_ACTIVITY_SUBJECT, REL_SUB_PART_2_ACTIVITY, REL_SUB_LINKED_2_ACTIVITY],
<<<<<<< HEAD
                                              label=_(u'Other participants'), required=False)

    blocks = CremeEntityForm.blocks.new(
                ('datetime',     _(u'When'),         ['start', 'start_time', 'end_time', 'is_all_day']),
                ('participants', _(u'Participants'), ['my_participation', 'my_calendar', 'user_participation', 'participants']),
=======
                                            label=_(u'Other participants'), required=False)

    generate_alert   = BooleanField(label=_(u"Do you want to generate an alert or a reminder ?"), required=False)
    alert_day        = CremeDateTimeField(label=_(u"Alert day"), required=False)
    alert_start_time = CremeTimeField(label=_(u"Alert time"), required=False)
    

    #informed_users = ModelMultipleChoiceField(queryset=User.objects.all(),
                                              #widget=CheckboxSelectMultiple(),
                                              #required=False, label=_(u"Users"))

    blocks = CremeEntityForm.blocks.new(
                ('datetime',       _(u'When'),                   ['start', 'start_time', 'end_time', 'is_all_day']),
                ('participants',   _(u'Participants'),           ['my_participation', 'my_calendar', 'user_participation', 'participants']),
                ('alert_datetime', _(u'Generate an alert or a reminder'), ['generate_alert', 'alert_day', 'alert_start_time']),
                #('informed_users', _(u'Users to keep informed'), ['informed_users']),
>>>>>>> 1d5cfc1d
            )

    

    def __init__(self, current_user, *args, **kwargs):
        super(ActivityCreateForm, self).__init__(*args, **kwargs)
        self.current_user = current_user
        data = kwargs.get('data')

        fields = self.fields

        fields['start_time'].initial = time(9, 0)
        fields['end_time'].initial   = time(18, 0)

        #TODO: create real widget to manage JS more cleanly

        user_field = fields['user']
        fields['user_participation'].label %= user_field.queryset[0] if user_field.queryset else ugettext(u"Nobody")
        user_field.widget.attrs['onchange'] = "$('label[for=id_user_participation]').html('%s (%s '+this.options[this.selectedIndex].innerHTML+')');" % (
                                                     ugettext(u"Does the owner of this activity participate ?"), ugettext(u"Currently")
                                                    )

        my_default_calendar = Calendar.get_user_default_calendar(current_user) #TODO: variable used once...
        fields['my_calendar'].queryset = Calendar.objects.filter(user=current_user)
        fields['my_calendar'].initial  = my_default_calendar

        if data is None or not data.get('my_participation', False):
            fields['my_calendar'].widget.attrs['disabled'] = 'disabled'
        fields['my_participation'].widget.attrs['onclick'] = "if($(this).is(':checked')){$('#id_my_calendar').removeAttr('disabled');}else{$('#id_my_calendar').attr('disabled', 'disabled');}"

    def clean(self):
        if self._errors:
            return self.cleaned_data

        cleaned_data = self.cleaned_data
        errors       = self.errors

        _clean_interval(cleaned_data)
        self.check_activities()

        my_participation = cleaned_data.get('my_participation')
        if my_participation and not cleaned_data.get('my_calendar'):
            errors['my_calendar'] = ErrorList([ugettext(u"If you participe, you have to choose one of your calendars.")])

        if not my_participation and not cleaned_data.get('user_participation'):
            errlist = ErrorList([ugettext(u"You or the assigned user has to participate")])
            errors['my_participation']   = errlist
            errors['user_participation'] = errlist

        return self.cleaned_data

    # TODO : check for activities in same range for participants
    def check_activities(self):
        cleaned_data = self.cleaned_data
        participants = [entity for rtype, entity in cleaned_data['participants']]

        if cleaned_data.get('user_participation'):
            try:
                participants.append(Contact.objects.get(is_user=cleaned_data['user']))
            except Contact.DoesNotExist:
                pass

        if cleaned_data.get('my_participation'):
            try:
                participants.append(Contact.objects.get(is_user=self.current_user))
            except Contact.DoesNotExist:
                pass
        if cleaned_data['occuped']:
            _check_activity_collisions(cleaned_data['start'], cleaned_data['end'], participants)

    def save(self):
        instance     = self.instance
        cleaned_data = self.cleaned_data

        instance.end = cleaned_data['end']
<<<<<<< HEAD
        super(ActivityCreateForm, self).save()

        user = cleaned_data['user']

        #TODO: factorise....
=======

        super(_ActivityCreateBaseForm, self).save()

        _generate_alert(instance, self.cleaned_data)

>>>>>>> 1d5cfc1d
        # Participation of event's creator
        if cleaned_data['my_participation']:
            try:
                me = Contact.objects.get(is_user=self.current_user)
            except Contact.DoesNotExist:
                pass
            else:
                Relation.objects.create(subject_entity=me, type_id=REL_SUB_PART_2_ACTIVITY,
                                        object_entity=instance, user=user,
                                       )
                CalendarActivityLink.objects.get_or_create(calendar=cleaned_data.get('my_calendar'), activity=instance)

        # Participation of event's owner
        if cleaned_data['user_participation']:
            try:
                me = Contact.objects.get(is_user=user)
            except Contact.DoesNotExist:
                pass
            else:
                Relation.objects.create(subject_entity=me, type_id=REL_SUB_PART_2_ACTIVITY,
                                        object_entity=instance, user=user,
                                       )
                CalendarActivityLink.objects.get_or_create(calendar=Calendar.get_user_default_calendar(user), activity=instance)

        _save_participants(cleaned_data['participants'], instance)

        return instance


class RelatedActivityCreateForm(ActivityCreateForm):
    entity_preview        = CharField(label=_(u'Who / What'), required=False, widget=Label)
    relation_type_preview = CharField(label=_(u'Relation with the activity'), required=False, widget=Label)

    def __init__(self, entity_for_relation, relation_type, *args, **kwargs):
        super(RelatedActivityCreateForm, self).__init__(*args, **kwargs)

        self._entity_for_relation = entity_for_relation
        self._relation_type = relation_type

        fields = self.fields
        fields['entity_preview'].initial =  entity_for_relation
        fields['relation_type_preview'].initial = relation_type.predicate

    def save(self):
        instance = super(RelatedActivityCreateForm, self).save()

        Relation.objects.create(subject_entity=self._entity_for_relation,
                                type=self._relation_type,
                                object_entity=instance,
                                user=instance.user,
                               )

        return instance


#TODO: factorise ?? (ex: CreateForm inherits from EditForm....)
class ActivityEditForm(CremeEntityForm):
    start      = CremeDateTimeField(label=_(u'Start'))
    start_time = CremeTimeField(label=_(u'Start time'), required=False)
    end_time   = CremeTimeField(label=_(u'End time'), required=False)

    class Meta(CremeEntityForm.Meta):
        model = Activity
        exclude = CremeEntityForm.Meta.exclude + ('end', 'type')

    def __init__(self, *args, **kwargs):
        super(ActivityEditForm, self).__init__(*args, **kwargs)

        fields = self.fields
        instance = self.instance

        fields['start_time'].initial = instance.start.time()
        fields['end_time'].initial   = instance.end.time()

    def clean(self):
        cleaned_data = self.cleaned_data

        if self._errors:
            return cleaned_data

        instance = self.instance

        _clean_interval(cleaned_data)

        # check if activity period change cause collisions
        if cleaned_data['occuped']:
            _check_activity_collisions(cleaned_data['start'], cleaned_data['end'],
                                   instance.get_related_entities(REL_OBJ_PART_2_ACTIVITY),
                                   instance.id)

        return cleaned_data

    def save(self):
        self.instance.end = self.cleaned_data['end']
        return super(ActivityEditForm, self).save()<|MERGE_RESOLUTION|>--- conflicted
+++ resolved
@@ -167,30 +167,17 @@
     my_calendar        = ModelChoiceField(queryset=Calendar.objects.none(), required=False, label=_(u"On which of my calendar this activity will appear ?"), empty_label=None)
     user_participation = BooleanField(required=False, label=_(u"Does the owner of this activity participate ? (Currently %s)"))
     participants       = RelatedEntitiesField(relation_types=[REL_SUB_ACTIVITY_SUBJECT, REL_SUB_PART_2_ACTIVITY, REL_SUB_LINKED_2_ACTIVITY],
-<<<<<<< HEAD
                                               label=_(u'Other participants'), required=False)
-
-    blocks = CremeEntityForm.blocks.new(
-                ('datetime',     _(u'When'),         ['start', 'start_time', 'end_time', 'is_all_day']),
-                ('participants', _(u'Participants'), ['my_participation', 'my_calendar', 'user_participation', 'participants']),
-=======
-                                            label=_(u'Other participants'), required=False)
 
     generate_alert   = BooleanField(label=_(u"Do you want to generate an alert or a reminder ?"), required=False)
     alert_day        = CremeDateTimeField(label=_(u"Alert day"), required=False)
     alert_start_time = CremeTimeField(label=_(u"Alert time"), required=False)
     
 
-    #informed_users = ModelMultipleChoiceField(queryset=User.objects.all(),
-                                              #widget=CheckboxSelectMultiple(),
-                                              #required=False, label=_(u"Users"))
-
     blocks = CremeEntityForm.blocks.new(
-                ('datetime',       _(u'When'),                   ['start', 'start_time', 'end_time', 'is_all_day']),
-                ('participants',   _(u'Participants'),           ['my_participation', 'my_calendar', 'user_participation', 'participants']),
+                ('datetime',     _(u'When'),         ['start', 'start_time', 'end_time', 'is_all_day']),
+                ('participants', _(u'Participants'), ['my_participation', 'my_calendar', 'user_participation', 'participants']),
                 ('alert_datetime', _(u'Generate an alert or a reminder'), ['generate_alert', 'alert_day', 'alert_start_time']),
-                #('informed_users', _(u'Users to keep informed'), ['informed_users']),
->>>>>>> 1d5cfc1d
             )
 
     
@@ -266,19 +253,13 @@
         cleaned_data = self.cleaned_data
 
         instance.end = cleaned_data['end']
-<<<<<<< HEAD
         super(ActivityCreateForm, self).save()
 
+        _generate_alert(instance, self.cleaned_data)
+
         user = cleaned_data['user']
 
         #TODO: factorise....
-=======
-
-        super(_ActivityCreateBaseForm, self).save()
-
-        _generate_alert(instance, self.cleaned_data)
-
->>>>>>> 1d5cfc1d
         # Participation of event's creator
         if cleaned_data['my_participation']:
             try:
