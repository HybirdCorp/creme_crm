# -*- coding: utf-8 -*-

################################################################################
#    Creme is a free/open-source Customer Relationship Management software
#    Copyright (C) 2009-2010  Hybird
#
#    This program is free software: you can redistribute it and/or modify
#    it under the terms of the GNU Affero General Public License as published by
#    the Free Software Foundation, either version 3 of the License, or
#    (at your option) any later version.
#
#    This program is distributed in the hope that it will be useful,
#    but WITHOUT ANY WARRANTY; without even the implied warranty of
#    MERCHANTABILITY or FITNESS FOR A PARTICULAR PURPOSE.  See the
#    GNU Affero General Public License for more details.
#
#    You should have received a copy of the GNU Affero General Public License
#    along with this program.  If not, see <http://www.gnu.org/licenses/>.
################################################################################

from functools import partial
from datetime import datetime, time
from logging import debug

from django.forms import IntegerField, BooleanField, ModelChoiceField, ModelMultipleChoiceField
from django.forms.util import ValidationError, ErrorList
from django.utils.translation import ugettext_lazy as _, ugettext
from django.db.models import Q
from django.contrib.auth.models import User

from creme_core.models import CremeEntity, Relation, RelationType
from creme_core.forms import CremeForm, CremeEntityForm
from creme_core.forms.fields import RelatedEntitiesField, CremeDateTimeField, CremeTimeField, MultiCremeEntityField, MultiGenericEntityField
from creme_core.forms.widgets import UnorderedMultipleChoiceWidget

from persons.models import Contact

from assistants.models.alert import Alert


from activities.models import Activity, Calendar, CalendarActivityLink
from activities.constants import *


def _clean_interval(cleaned_data):
    if cleaned_data.get('is_all_day'):
        cleaned_data['start_time'] = time(hour=0,  minute=0)
        cleaned_data['end_time']   = time(hour=23, minute=59)

    start_time = cleaned_data.get('start_time') or time()
    end_time   = cleaned_data.get('end_time') or time()

    cleaned_data['start'] = cleaned_data['start'].replace(hour=start_time.hour, minute=start_time.minute)

    if not cleaned_data.get('end'):
        cleaned_data['end'] = cleaned_data['start']

    cleaned_data['end'] = cleaned_data['end'].replace(hour=end_time.hour, minute=end_time.minute)

    if cleaned_data['start'] > cleaned_data['end']:
        raise ValidationError(ugettext(u"End time is before start time"))

def _check_activity_collisions(activity_start, activity_end, participants, exclude_activity_id=None):
    collision_test = ~(Q(end__lte=activity_start) | Q(start__gte=activity_end))
    collisions     = []

    for participant in participants:
        # find activities of participant
        activity_req = Relation.objects.filter(subject_entity=participant.id, type=REL_SUB_PART_2_ACTIVITY)

        # exclude current activity if asked
        if exclude_activity_id is not None:
            activity_req = activity_req.exclude(object_entity=exclude_activity_id)

        # get id of activities of participant
        activity_ids = activity_req.values_list("object_entity__id", flat=True)

        # do collision request
        #TODO: can be done with less queries ?
        #  eg:  Activity.objects.filter(relations__object_entity=participant.id, relations__object_entity__type=REL_OBJ_PART_2_ACTIVITY).filter(collision_test)
        #activity_collisions = Activity.objects.exclude(busy=False).filter(pk__in=activity_ids).filter(collision_test)[:1]
        activity_collisions = Activity.objects.filter(pk__in=activity_ids).filter(collision_test)[:1]

        if activity_collisions:
            collision = activity_collisions[0]
            collision_start = max(activity_start.time(), collision.start.time())
            collision_end   = min(activity_end.time(),   collision.end.time())

            collisions.append(ugettext(u"%(participant)s already participates to the activity «%(activity)s» between %(start)s and %(end)s.") % {
                        'participant': participant,
                        'activity':    collision,
                        'start':       collision_start,
                        'end':         collision_end,
                    })

    if collisions:
        raise ValidationError(collisions)

#TODO: factorise with ActivityCreateForm ??
class ParticipantCreateForm(CremeForm):
    participants = MultiCremeEntityField(label=_(u'Participants'), model=Contact)

    def __init__(self, activity, *args, **kwargs):
        super(ParticipantCreateForm, self).__init__(*args, **kwargs)
        self.activity = activity
        self.participants = []

        existing = Contact.objects.filter(relations__type=REL_SUB_PART_2_ACTIVITY, relations__object_entity=activity.id)
        self.fields['participants'].q_filter = {'~pk__in': [c.id for c in existing]}

    def clean(self):
        cleaned_data = self.cleaned_data

        if not self._errors:
            activity = self.activity

            self.participants += cleaned_data['participants']

            if activity.busy:
                _check_activity_collisions(activity.start, activity.end, self.participants)

        return cleaned_data

    def save(self):
        activity = self.activity
        create_link = CalendarActivityLink.objects.get_or_create
        create_relation = partial(Relation.objects.create, object_entity=activity,
                                  type_id=REL_SUB_PART_2_ACTIVITY, user=activity.user
                                 )

        for participant in self.participants:
            if participant.is_user:
                create_link(calendar=Calendar.get_user_default_calendar(participant.is_user), activity=activity)

            create_relation(subject_entity=participant)


class SubjectCreateForm(CremeForm):
    subjects = RelatedEntitiesField(relation_types=[REL_SUB_ACTIVITY_SUBJECT], label=_(u'Subjects'), required=False)
    #subjects = MultiGenericEntityField(label=_(u'Subjects')) #TODO: use when bug with innerpopup is fixed ; filter already linked

    def __init__(self, activity, *args, **kwargs):
        super(SubjectCreateForm, self).__init__(*args, **kwargs)
        self.activity = activity

    def save (self):
        activity = self.activity
        create_relation = partial(Relation.objects.create, object_entity=activity, user=activity.user)

        for relationtype_id, entity in self.cleaned_data['subjects']:
            create_relation(subject_entity=entity, type_id=relationtype_id)


class ActivityCreateForm(CremeEntityForm):
    class Meta(CremeEntityForm.Meta):
        model = Activity
        exclude = CremeEntityForm.Meta.exclude + ('end',)

    start      = CremeDateTimeField(label=_(u'Start'))
    start_time = CremeTimeField(label=_(u'Start time'), required=False)
    end_time   = CremeTimeField(label=_(u'End time'), required=False)


    my_participation    = BooleanField(required=False, label=_(u"Do I participate to this meeting ?"))
    my_calendar         = ModelChoiceField(queryset=Calendar.objects.none(), required=False, label=_(u"On which of my calendar this activity will appears?"), empty_label=None)
    participating_users = ModelMultipleChoiceField(label=_(u'Other participating users'), queryset=User.objects.all(),
                                                   required=False, widget=UnorderedMultipleChoiceWidget
                                                  )
    other_participants  = MultiCremeEntityField(label=_(u'Other participants'), model=Contact, required=False)
    subjects            = MultiGenericEntityField(label=_(u'Subjects'), required=False)
    linked_entities     = MultiGenericEntityField(label=_(u'Entities linked to this activity'), required=False)


    generate_alert   = BooleanField(label=_(u"Do you want to generate an alert or a reminder ?"), required=False)
    alert_day        = CremeDateTimeField(label=_(u"Alert day"), required=False)
    alert_start_time = CremeTimeField(label=_(u"Alert time"), required=False)

    blocks = CremeEntityForm.blocks.new(
                ('datetime',       _(u'When'),                   ['start', 'start_time', 'end_time', 'is_all_day']),
                ('participants',   _(u'Participants'),           ['my_participation', 'my_calendar', 'participating_users', 'other_participants', 'subjects', 'linked_entities']),
                ('alert_datetime', _(u'Generate an alert or a reminder'), ['generate_alert', 'alert_day', 'alert_start_time']),
            )

    def __init__(self, current_user, *args, **kwargs):
        super(ActivityCreateForm, self).__init__(*args, **kwargs)
        self.current_user = current_user
        self.participants = []

        fields = self.fields

        fields['start_time'].initial = time(9, 0)
        fields['end_time'].initial   = time(18, 0)

        my_default_calendar = Calendar.get_user_default_calendar(current_user) #TODO: variable used once...
        fields['my_calendar'].queryset = Calendar.objects.filter(user=current_user)
        fields['my_calendar'].initial  = my_default_calendar

        #TODO: refactor this with a smart widget that manages dependencies
        data = kwargs.get('data') or {}
        if not data.get('my_participation', False):
            fields['my_calendar'].widget.attrs['disabled'] = 'disabled'
        fields['my_participation'].widget.attrs['onclick'] = "if($(this).is(':checked')){$('#id_my_calendar').removeAttr('disabled');}else{$('#id_my_calendar').attr('disabled', 'disabled');}"

        fields['participating_users'].queryset = User.objects.exclude(pk=current_user.id)
        fields['other_participants'].q_filter = {'is_user__isnull': True}

    def clean(self):
        cleaned_data = self.cleaned_data

        if self._errors:
            return cleaned_data

        _clean_interval(cleaned_data)

        users = list(cleaned_data['participating_users'])

        if cleaned_data.get('my_participation'):
            if not cleaned_data.get('my_calendar'):
                self.errors['my_calendar'] = ErrorList([_(u"If you participe, you have to choose one of your calendars.")])
            else:
                users.append(self.current_user)

        self.participants.extend(Contact.objects.filter(is_user__in=users))
        self.participants += cleaned_data['other_participants']

        if cleaned_data['busy']:
            _check_activity_collisions(cleaned_data['start'], cleaned_data['end'], self.participants)

        return cleaned_data

    def save(self):
        instance     = self.instance
        cleaned_data = self.cleaned_data

        instance.end = cleaned_data['end']
        super(ActivityCreateForm, self).save()

        self._generate_alert()

        create_link = CalendarActivityLink.objects.get_or_create

        if cleaned_data['my_participation']:
            create_link(calendar=cleaned_data['my_calendar'], activity=instance)

        for part_user in cleaned_data['participating_users']:
            #TODO: regroup queries ??
            create_link(calendar=Calendar.get_user_default_calendar(part_user), activity=instance)

        create_relation = partial(Relation.objects.create, object_entity=instance, user=instance.user)

        for participant in self.participants:
            create_relation(subject_entity=participant, type_id=REL_SUB_PART_2_ACTIVITY)

        for subject in cleaned_data['subjects']:
            create_relation(subject_entity=subject, type_id=REL_SUB_ACTIVITY_SUBJECT)

        for linked in cleaned_data['linked_entities']:
            create_relation(subject_entity=linked, type_id=REL_SUB_LINKED_2_ACTIVITY)

        return instance

    def _generate_alert(self):
        cleaned_data = self.cleaned_data

        if cleaned_data['generate_alert']:
            activity = self.instance

            alert_start_time = cleaned_data.get('alert_start_time') or time()
            alert_day        = cleaned_data.get('alert_day') or activity.start

            Alert.objects.create(for_user=activity.user,
                                 trigger_date=alert_day.replace(hour=alert_start_time.hour, minute=alert_start_time.minute),
                                 creme_entity=activity,
                                 title=ugettext(u"Alert of activity"),
                                 description=ugettext(u'Alert related to %s') % activity,
                                )

<<<<<<< HEAD
=======
    #TODO: inject from 'commercial' app instead ??
    def _create_commercial_approach(self):
        from commercial.models import CommercialApproach

        cleaned_data = self.cleaned_data

        if not cleaned_data.get('is_comapp', False):
            return

        comapp_subjects = list(cleaned_data['other_participants'])
        comapp_subjects += cleaned_data['subjects']
        comapp_subjects += cleaned_data['linked_entities']

        if not comapp_subjects:
            return

        now = datetime.now()
        instance = self.instance
        create_comapp = CommercialApproach.objects.create

        for entity in comapp_subjects:
            create_comapp(title=instance.title,
                          description=instance.description,
                          creation_date=now,
                          creme_entity=entity,
                          related_activity_id=instance.id,
                         )

>>>>>>> a1d15a4f

class RelatedActivityCreateForm(ActivityCreateForm):
    def __init__(self, entity_for_relation, relation_type, *args, **kwargs):
        super(RelatedActivityCreateForm, self).__init__(*args, **kwargs)
        fields = self.fields
        rtype_id = relation_type.id

        if rtype_id == REL_SUB_PART_2_ACTIVITY:
            assert isinstance(entity_for_relation, Contact)

            if entity_for_relation.is_user:
                self.fields['participating_users'].initial = [entity_for_relation.is_user]
            else:
                self.fields['other_participants'].initial = entity_for_relation.id
        elif rtype_id == REL_SUB_ACTIVITY_SUBJECT:
            self.fields['subjects'].initial = [entity_for_relation.id]
        else:
            assert rtype_id == REL_SUB_LINKED_2_ACTIVITY
            self.fields['linked_entities'].initial = [entity_for_relation.id]


#TODO: factorise ?? (ex: CreateForm inherits from EditForm....)
class ActivityEditForm(CremeEntityForm):
    start      = CremeDateTimeField(label=_(u'Start'))
    start_time = CremeTimeField(label=_(u'Start time'), required=False)
    end_time   = CremeTimeField(label=_(u'End time'), required=False)

    class Meta(CremeEntityForm.Meta):
        model = Activity
        exclude = CremeEntityForm.Meta.exclude + ('end', 'type')

    def __init__(self, *args, **kwargs):
        super(ActivityEditForm, self).__init__(*args, **kwargs)

        fields = self.fields
        instance = self.instance

        fields['start_time'].initial = instance.start.time()
        fields['end_time'].initial   = instance.end.time()

    def clean(self):
        cleaned_data = self.cleaned_data

        if self._errors:
            return cleaned_data

        instance = self.instance

        _clean_interval(cleaned_data)

        # check if activity period change cause collisions
        if cleaned_data['busy']:
            _check_activity_collisions(cleaned_data['start'], cleaned_data['end'],
                                       instance.get_related_entities(REL_OBJ_PART_2_ACTIVITY),
                                       instance.id
                                      )

        return cleaned_data

    def save(self):
        self.instance.end = self.cleaned_data['end']
        return super(ActivityEditForm, self).save()<|MERGE_RESOLUTION|>--- conflicted
+++ resolved
@@ -275,37 +275,6 @@
                                  description=ugettext(u'Alert related to %s') % activity,
                                 )
 
-<<<<<<< HEAD
-=======
-    #TODO: inject from 'commercial' app instead ??
-    def _create_commercial_approach(self):
-        from commercial.models import CommercialApproach
-
-        cleaned_data = self.cleaned_data
-
-        if not cleaned_data.get('is_comapp', False):
-            return
-
-        comapp_subjects = list(cleaned_data['other_participants'])
-        comapp_subjects += cleaned_data['subjects']
-        comapp_subjects += cleaned_data['linked_entities']
-
-        if not comapp_subjects:
-            return
-
-        now = datetime.now()
-        instance = self.instance
-        create_comapp = CommercialApproach.objects.create
-
-        for entity in comapp_subjects:
-            create_comapp(title=instance.title,
-                          description=instance.description,
-                          creation_date=now,
-                          creme_entity=entity,
-                          related_activity_id=instance.id,
-                         )
-
->>>>>>> a1d15a4f
 
 class RelatedActivityCreateForm(ActivityCreateForm):
     def __init__(self, entity_for_relation, relation_type, *args, **kwargs):
