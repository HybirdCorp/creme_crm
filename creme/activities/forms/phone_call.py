# -*- coding: utf-8 -*-

################################################################################
#    Creme is a free/open-source Customer Relationship Management software
#    Copyright (C) 2009-2010  Hybird
#
#    This program is free software: you can redistribute it and/or modify
#    it under the terms of the GNU Affero General Public License as published by
#    the Free Software Foundation, either version 3 of the License, or
#    (at your option) any later version.
#
#    This program is distributed in the hope that it will be useful,
#    but WITHOUT ANY WARRANTY; without even the implied warranty of
#    MERCHANTABILITY or FITNESS FOR A PARTICULAR PURPOSE.  See the
#    GNU Affero General Public License for more details.
#
#    You should have received a copy of the GNU Affero General Public License
#    along with this program.  If not, see <http://www.gnu.org/licenses/>.
################################################################################

from django.utils.translation import ugettext as _

from datetime import datetime, timedelta, time 

from django.forms.models import ModelChoiceField ##
from django.forms import BooleanField

from creme_core.forms import CremeDateTimeField, CremeTimeField

from assistants.models.alert import Alert

from activities.models import PhoneCall, ActivityType, PhoneCallType
from activities.constants import ACTIVITYTYPE_PHONECALL
from activity import ActivityCreateForm, ActivityEditForm, ActivityCreateWithoutRelationForm


class PhoneCallCreateForm(ActivityCreateForm):
    class Meta(ActivityCreateForm.Meta):
        model = PhoneCall

    type           = ModelChoiceField(empty_label=None, queryset=ActivityType.objects.filter(pk=ACTIVITYTYPE_PHONECALL)) #TODO: exclude....
    generate_alert = BooleanField(label=_(u"Voulez vous générer une alerte ou un rappel ?"), required=False)
<<<<<<< HEAD
    alert_day      = CremeDateTimeField(label=_(u"Jour de l'alerte"), required=False)
    start_time     = CremeTimeField(label=_(u"Heure de l'alerte"), required=False)
=======
    alert_day      = DateTimeField(label=_(u"Jour de l'alerte"), widget=CalendarWidget(), required=False)
    alert_start_time     = TimeField(label=_(u"Heure de l'alerte"), widget=TimeWidget(), required=False)
>>>>>>> 63cdc6f6

    blocks = ActivityCreateForm.blocks.new(
                ('alert_datetime', _(u'Générer une alerte ou un rappel'), ['generate_alert', 'alert_day', 'alert_start_time']),
                )


    def __init__(self, *args, **kwargs):
        super(PhoneCallCreateForm, self).__init__(*args, **kwargs)

        fields = self.fields
        fields['type'].initial = ActivityType.objects.get(pk=ACTIVITYTYPE_PHONECALL)

        if not self.instance.id: #TODO: useful (create -> instance not created ??!!)
            fields['call_type'].initial = PhoneCallType.objects.get(id=2) #TODO: use constant

            now = datetime.now().replace(microsecond=0, second=0)
            fields['start_time'].initial = now.time()
            fields['end_time'].initial = (now + timedelta(minutes=5)).time()

    def save(self):
        cleaned_data = self.cleaned_data

        cleaned_data['type'] = ActivityType.objects.get(pk=ACTIVITYTYPE_PHONECALL)
        super(PhoneCallCreateForm, self).save()

        if cleaned_data['generate_alert']:
            alert_start_time = cleaned_data.get('alert_start_time', time())

            trigger_date = cleaned_data['alert_day'].replace(hour=alert_start_time.hour, minute=alert_start_time.minute)
            alert = Alert(for_user=self.instance.user, trigger_date=trigger_date)
            alert.creme_entity = self.instance
            alert.title ='Alerte en rapport avec appel téléphonique'
            alert.description ='Alerte en rapport avec appel téléphonique'
            alert.save()


#TODO: use multiple inheritage to factorise alert code ???
class PhoneCallCreateWithoutRelationForm(ActivityCreateWithoutRelationForm):
    class Meta(ActivityCreateWithoutRelationForm.Meta):
        model = PhoneCall

    type           = ModelChoiceField(empty_label=None, queryset=ActivityType.objects.filter(pk=ACTIVITYTYPE_PHONECALL))
    generate_alert = BooleanField(label=_(u"Voulez vous générer une alerte ou un rappel ?"), required=False)
<<<<<<< HEAD
    alert_day      = CremeDateTimeField(label=_(u"Jour de l'alerte"), required=False)
    start_time     = CremeTimeField(label=_(u"Heure de l'alerte"), required=False)
=======
    alert_day      = DateTimeField(label=_(u"Jour de l'alerte"), widget=CalendarWidget(), required=False)
    alert_start_time     = TimeField(label=_(u"Heure de l'alerte"), widget=TimeWidget(), required=False)
>>>>>>> 63cdc6f6

    blocks = ActivityCreateWithoutRelationForm.blocks.new(
                ('alert_datetime', _(u'Générer une alerte ou un rappel'), ['generate_alert', 'alert_day', 'alert_start_time']),
                )

    def __init__(self, *args, **kwargs):
        super(PhoneCallCreateWithoutRelationForm, self).__init__(*args, **kwargs)

        fields = self.fields
        fields['type'].initial = ActivityType.objects.get(pk=ACTIVITYTYPE_PHONECALL)

        if not self.instance.id: #TODO: useful (create -> instance not created ??!!)
            fields['call_type'].initial = PhoneCallType.objects.get(id=2) #TODO: use constant

            now = datetime.now().replace(microsecond=0, second=0)
            fields['start_time'].initial = now.time()
            fields['end_time'].initial = (now + timedelta(minutes=5)).time()

    #TODO: factorise......
    def save(self):
        cleaned_data = self.cleaned_data

        cleaned_data['type'] = ActivityType.objects.get(pk=ACTIVITYTYPE_PHONECALL)
        super(PhoneCallCreateWithoutRelationForm, self).save()

        if cleaned_data['generate_alert']:
<<<<<<< HEAD
            alert_time = cleaned_data.get('start_time', time()) #TODO: cleaned_data.get('start_time') or time() instead
=======
            alert_start_time = cleaned_data.get('alert_start_time', time())
>>>>>>> 63cdc6f6

            trigger_date = cleaned_data['alert_day'].replace(hour=alert_start_time.hour, minute=alert_start_time.minute)
            alert = Alert(for_user=self.instance.user, trigger_date=trigger_date)
            alert.creme_entity = self.instance
            alert.title = 'Alerte en rapport avec appel téléphonique'
            alert.description = 'Alerte en rapport avec appel téléphonique'
            alert.save()


class PhoneCallEditForm(ActivityEditForm):
    class Meta(ActivityEditForm.Meta):
        model = PhoneCall<|MERGE_RESOLUTION|>--- conflicted
+++ resolved
@@ -40,13 +40,8 @@
 
     type           = ModelChoiceField(empty_label=None, queryset=ActivityType.objects.filter(pk=ACTIVITYTYPE_PHONECALL)) #TODO: exclude....
     generate_alert = BooleanField(label=_(u"Voulez vous générer une alerte ou un rappel ?"), required=False)
-<<<<<<< HEAD
     alert_day      = CremeDateTimeField(label=_(u"Jour de l'alerte"), required=False)
-    start_time     = CremeTimeField(label=_(u"Heure de l'alerte"), required=False)
-=======
-    alert_day      = DateTimeField(label=_(u"Jour de l'alerte"), widget=CalendarWidget(), required=False)
-    alert_start_time     = TimeField(label=_(u"Heure de l'alerte"), widget=TimeWidget(), required=False)
->>>>>>> 63cdc6f6
+    alert_start_time     = CremeTimeField(label=_(u"Heure de l'alerte"), required=False)
 
     blocks = ActivityCreateForm.blocks.new(
                 ('alert_datetime', _(u'Générer une alerte ou un rappel'), ['generate_alert', 'alert_day', 'alert_start_time']),
@@ -90,13 +85,8 @@
 
     type           = ModelChoiceField(empty_label=None, queryset=ActivityType.objects.filter(pk=ACTIVITYTYPE_PHONECALL))
     generate_alert = BooleanField(label=_(u"Voulez vous générer une alerte ou un rappel ?"), required=False)
-<<<<<<< HEAD
     alert_day      = CremeDateTimeField(label=_(u"Jour de l'alerte"), required=False)
-    start_time     = CremeTimeField(label=_(u"Heure de l'alerte"), required=False)
-=======
-    alert_day      = DateTimeField(label=_(u"Jour de l'alerte"), widget=CalendarWidget(), required=False)
-    alert_start_time     = TimeField(label=_(u"Heure de l'alerte"), widget=TimeWidget(), required=False)
->>>>>>> 63cdc6f6
+    alert_start_time     = CremeTimeField(label=_(u"Heure de l'alerte"), required=False)
 
     blocks = ActivityCreateWithoutRelationForm.blocks.new(
                 ('alert_datetime', _(u'Générer une alerte ou un rappel'), ['generate_alert', 'alert_day', 'alert_start_time']),
@@ -123,11 +113,7 @@
         super(PhoneCallCreateWithoutRelationForm, self).save()
 
         if cleaned_data['generate_alert']:
-<<<<<<< HEAD
-            alert_time = cleaned_data.get('start_time', time()) #TODO: cleaned_data.get('start_time') or time() instead
-=======
-            alert_start_time = cleaned_data.get('alert_start_time', time())
->>>>>>> 63cdc6f6
+            alert_start_time = cleaned_data.get('alert_start_time', time()) #TODO: cleaned_data.get('alert_start_time') or time() instead
 
             trigger_date = cleaned_data['alert_day'].replace(hour=alert_start_time.hour, minute=alert_start_time.minute)
             alert = Alert(for_user=self.instance.user, trigger_date=trigger_date)
