--- conflicted
+++ resolved
@@ -1,11 +1,7 @@
 {% load i18n %}
-<<<<<<< HEAD
-{% load creme_core_tags %}
-{% load creme_block %}{% load activities_tags %}
-=======
 {% load media %}
 {% load creme_core_tags %}{% load creme_block %}
->>>>>>> 60f95fd2
+{% load activities_tags %}
 <table class="table_header" cellpadding="0" cellspacing="0">
     <tr>
         <td width="5%">
