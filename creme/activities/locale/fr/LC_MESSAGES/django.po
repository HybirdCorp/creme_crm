--- conflicted
+++ resolved
@@ -7,11 +7,7 @@
 msgstr ""
 "Project-Id-Version: PACKAGE VERSION\n"
 "Report-Msgid-Bugs-To: \n"
-<<<<<<< HEAD
 "POT-Creation-Date: 2011-02-10 16:28+0100\n"
-=======
-"POT-Creation-Date: 2011-02-21 16:07+0100\n"
->>>>>>> 5d529d59
 "PO-Revision-Date: YEAR-MO-DA HO:MI+ZONE\n"
 "Last-Translator: FULL NAME <EMAIL@ADDRESS>\n"
 "Language-Team: LANGUAGE <LL@li.org>\n"
@@ -20,7 +16,6 @@
 "Content-Type: text/plain; charset=UTF-8\n"
 "Content-Transfer-Encoding: 8bit\n"
 
-<<<<<<< HEAD
 #: blocks.py:37 forms/activity.py:101 forms/activity.py:180
 msgid "Participants"
 msgstr "Participants"
@@ -36,33 +31,12 @@
 msgstr "Activités futures"
 
 #: blocks.py:133
-=======
-#: blocks.py:37 forms/activity.py:100 forms/activity.py:182
-msgid "Participants"
-msgstr "Participants"
-
-#: blocks.py:69 forms/activity.py:138 forms/activity.py:172
-msgid "Subjects"
-msgstr "Sujets"
-
-#: blocks.py:86
-#: templates/activities/templatetags/block_future_activities.html:8
-#: templates/activities/templatetags/block_future_activities.html:10
-msgid "Future activities"
-msgstr "Activités futures"
-
-#: blocks.py:130
->>>>>>> 5d529d59
 #: templates/activities/templatetags/block_past_activities.html:10
 #: templates/activities/templatetags/block_past_activities.html:12
 msgid "Past activities"
 msgstr "Activités passées"
 
-<<<<<<< HEAD
 #: blocks.py:146
-=======
-#: blocks.py:143
->>>>>>> 5d529d59
 msgid "My calendars"
 msgstr "Mes calendrier"
 
@@ -168,38 +142,23 @@
 msgid "Cancelled"
 msgstr "Annulé"
 
-<<<<<<< HEAD
 #: populate.py:63 models/activity.py:240
 #: templates/activities/calendar.html:239
-=======
-#: populate.py:62 models/activity.py:251
-#: templates/activities/calendar.html:242
->>>>>>> 5d529d59
 #: templates/activities/templatetags/button_add_task.html:4
 #: templates/activities/templatetags/button_add_task.html:9
 msgid "Task"
 msgstr "Tâche"
 
-<<<<<<< HEAD
 #: populate.py:64 models/activity.py:225
 #: templates/activities/calendar.html:227
-=======
-#: populate.py:63 models/activity.py:236
-#: templates/activities/calendar.html:230
->>>>>>> 5d529d59
 #: templates/activities/frags/button_add_meeting_without_relation.html:2
 #: templates/activities/templatetags/button_add_meeting.html:4
 #: templates/activities/templatetags/button_add_meeting.html:9
 msgid "Meeting"
 msgstr "Rendez-vous"
 
-<<<<<<< HEAD
 #: populate.py:65 models/activity.py:266
 #: templates/activities/calendar.html:233
-=======
-#: populate.py:64 models/activity.py:277
-#: templates/activities/calendar.html:236
->>>>>>> 5d529d59
 #: templates/activities/frags/button_add_phonecall_without_relation.html:2
 #: templates/activities/templatetags/button_add_phonecall.html:4
 #: templates/activities/templatetags/button_add_phonecall.html:9
@@ -226,34 +185,19 @@
 msgid "Activity view"
 msgstr "Vue d'Activité"
 
-<<<<<<< HEAD
 #: populate.py:73 models/activity.py:35 models/activity.py:75
-#: models/activity.py:91
+#: models/activity.py:98
 #: templates/activities/templatetags/block_future_activities.html:39
-=======
-#: populate.py:72 models/activity.py:35 models/activity.py:82
-#: models/activity.py:98
-#: templates/activities/templatetags/block_future_activities.html:31
->>>>>>> 5d529d59
 #: templates/activities/templatetags/block_user_calendars.html:22
 msgid "Name"
 msgstr "Nom"
 
-<<<<<<< HEAD
 #: populate.py:74 forms/activity.py:159 forms/activity.py:301
-#: forms/indisponibility.py:33 models/activity.py:106
-msgid "Start"
-msgstr "Début"
-
-#: populate.py:75 forms/indisponibility.py:34 models/activity.py:107
-=======
-#: populate.py:73 forms/activity.py:158 forms/activity.py:332
 #: forms/indisponibility.py:33 models/activity.py:113
 msgid "Start"
 msgstr "Début"
 
-#: populate.py:74 forms/indisponibility.py:34 models/activity.py:114
->>>>>>> 5d529d59
+#: populate.py:75 forms/indisponibility.py:34 models/activity.py:107
 #: templates/activities/templatetags/activity_date.html:4
 msgid "End"
 msgstr "Fin"
@@ -279,7 +223,6 @@
 "%(participant)s participe déjà à l'activité «%(activity)s» entre %(start)s "
 "et %(end)s."
 
-<<<<<<< HEAD
 #: forms/activity.py:160 forms/activity.py:302
 msgid "Start time"
 msgstr "Heure de début"
@@ -288,7 +231,7 @@
 msgid "End time"
 msgstr "Heure de fin"
 
-#: forms/activity.py:164
+#: forms/activity.py:163
 msgid "Do I participate to this meeting ?"
 msgstr "Est-ce que je participe à ce rendez-vous ?"
 
@@ -337,77 +280,6 @@
 msgstr "Alerte d'activité"
 
 #: forms/activity.py:275
-=======
-#: forms/activity.py:159 forms/activity.py:333
-msgid "Start time"
-msgstr "Heure de début"
-
-#: forms/activity.py:160 forms/activity.py:334
-msgid "End time"
-msgstr "Heure de fin"
-
-#: forms/activity.py:162
-msgid "Is a commercial approach ?"
-msgstr "Est une démarche commerciale ?"
-
-#: forms/activity.py:163
-msgid ""
-"All participants (except users), subjects and linked entities will be linked "
-"to a commercial approach."
-msgstr ""
-"Tous les participants (sauf les utilisateurs), les sujets et fiches reliées "
-"seront liés à une démarche commerciale"
-
-#: forms/activity.py:166
-msgid "Do I participate to this meeting ?"
-msgstr "Est-ce que je participe à ce rendez-vous ?"
-
-#: forms/activity.py:167
-msgid "On which of my calendar this activity will appears?"
-msgstr "Sur lequel de mes calendriers cette activité doit apparaître?"
-
-#: forms/activity.py:168
-msgid "Other participating users"
-msgstr "Autres utilsateurs participants"
-
-#: forms/activity.py:171
-msgid "Other participants"
-msgstr "Autres participants"
-
-#: forms/activity.py:173
-msgid "Entities linked to this activity"
-msgstr "Fiches reliées à l'activité"
-
-#: forms/activity.py:176
-msgid "Do you want to generate an alert or a reminder ?"
-msgstr "Voulez vous générer une alerte ou un rappel ?"
-
-#: forms/activity.py:177
-msgid "Alert day"
-msgstr "Jour de l'alerte"
-
-#: forms/activity.py:178
-msgid "Alert time"
-msgstr "Heure de l'alerte"
-
-#: forms/activity.py:181 forms/indisponibility.py:41
-msgid "When"
-msgstr "Quand"
-
-#: forms/activity.py:183
-msgid "Generate an alert or a reminder"
-msgstr "Générer une alerte ou un rappel"
-
-#: forms/activity.py:221
-msgid "If you participe, you have to choose one of your calendars."
-msgstr "Si vous participez, vous devez choisir un de vos calendrier"
-
-#: forms/activity.py:277
-msgid "Alert of activity"
-msgstr "Alerte d'activité"
-
-#: forms/activity.py:278
->>>>>>> 5d529d59
 #, python-format
 msgid "Alert related to %s"
 msgstr "Alerte en rapport avec %s"
@@ -459,21 +331,12 @@
 msgid "Activity types"
 msgstr "Types d'activité"
 
-<<<<<<< HEAD
 #: models/activity.py:92 models/activity.py:108 models/activity.py:246
 msgid "Description"
 msgstr "Description"
 
-#: models/activity.py:99 models/activity.py:100 models/activity.py:112
+#: models/activity.py:106 models/activity.py:107 models/activity.py:120
 #: templates/activities/templatetags/block_future_activities.html:38
-=======
-#: models/activity.py:99 models/activity.py:115 models/activity.py:257
-msgid "Description"
-msgstr "Description"
-
-#: models/activity.py:106 models/activity.py:107 models/activity.py:120
-#: templates/activities/templatetags/block_future_activities.html:30
->>>>>>> 5d529d59
 msgid "Status"
 msgstr "Statut"
 
@@ -497,7 +360,6 @@
 msgid "Activity"
 msgstr "Activité"
 
-<<<<<<< HEAD
 #: models/activity.py:217
 msgid "Meeting place"
 msgstr "Lieu de rendez-vous"
@@ -543,53 +405,6 @@
 msgstr "Lien calendrier activité"
 
 #: models/activity.py:277
-=======
-#: models/activity.py:228
-msgid "Meeting place"
-msgstr "Lieu de rendez-vous"
-
-#: models/activity.py:237
-msgid "Meetings"
-msgstr "Rendez-vous"
-
-#: models/activity.py:243
-msgid "Duration (in hour)"
-msgstr "Durée (en heures)"
-
-#: models/activity.py:252
-msgid "Tasks"
-msgstr "Tâches"
-
-#: models/activity.py:256
-msgid "Call type"
-msgstr "Type d'appel"
-
-#: models/activity.py:264 models/activity.py:269
-msgid "Phonecall type"
-msgstr "Type d'appel"
-
-#: models/activity.py:265
-msgid "Phonecall types"
-msgstr "Types d'appel"
-
-#: models/activity.py:278
-msgid "Phone calls"
-msgstr "Appels Téléphoniques"
-
-#: models/activity.py:282
-msgid "Selected Calendar"
-msgstr "Calendrier sélectionné"
-
-#: models/activity.py:283
-msgid "Selected Activity"
-msgstr "Activité sélectionnée"
-
-#: models/activity.py:287
-msgid "Calendar activity link"
-msgstr "Lien calendrier activité"
-
-#: models/activity.py:288
->>>>>>> 5d529d59
 msgid "Calendars activities links"
 msgstr "Lien calendrier activité"
 
@@ -874,16 +689,9 @@
 msgid "Related to"
 msgstr "Relié(s)"
 
-<<<<<<< HEAD
 #: templates/activities/templatetags/block_future_activities.html:44
-#: templates/activities/templatetags/block_user_calendars.html:26
-msgid "Delete"
-msgstr "Supprimer"
-=======
-#: templates/activities/templatetags/block_future_activities.html:36
 msgid "Unlink"
 msgstr ""
->>>>>>> 5d529d59
 
 #: templates/activities/templatetags/block_future_activities.html:79
 #: templates/activities/templatetags/block_user_calendars.html:47
@@ -1007,15 +815,11 @@
 msgid "Adding subjects to activity <%s>"
 msgstr "Ajout de sujets pour l'activité <%s>"
 
-<<<<<<< HEAD
 #: views/blocks.py:59
 msgid "One entity does not exist any more."
 msgstr "Une entité n'existe plus."
 
 #: views/calendar.py:209
-=======
-#: views/calendar.py:215
->>>>>>> 5d529d59
 msgid "Add a calendar"
 msgstr "Ajouter un calendrier"
 
