# -*- coding: utf-8 -*-

################################################################################
#    Creme is a free/open-source Customer Relationship Management software
#    Copyright (C) 2009-2010  Hybird
#
#    This program is free software: you can redistribute it and/or modify
#    it under the terms of the GNU Affero General Public License as published by
#    the Free Software Foundation, either version 3 of the License, or
#    (at your option) any later version.
#
#    This program is distributed in the hope that it will be useful,
#    but WITHOUT ANY WARRANTY; without even the implied warranty of
#    MERCHANTABILITY or FITNESS FOR A PARTICULAR PURPOSE.  See the
#    GNU Affero General Public License for more details.
#
#    You should have received a copy of the GNU Affero General Public License
#    along with this program.  If not, see <http://www.gnu.org/licenses/>.
################################################################################

from django.http import HttpResponse
from django.template.context import RequestContext
from django.utils.simplejson import JSONEncoder
from django.utils.translation import ugettext_lazy as _
from django.contrib.contenttypes.models import ContentType

from creme_core.constants import REL_SUB_RELATED_TO
from creme_core.models.relation import Relation
from creme_core.gui.block import QuerysetBlock
from creme_core.utils import jsonify

from persons.models import Contact, Organisation

from documents.models import Document

from emails.constants import REL_SUB_MAIL_SENDED, REL_SUB_MAIL_RECEIVED
from emails.models import EmailRecipient, EmailSending, LightWeightEmail, MailingList, EntityEmail
from emails.models.mail import MAIL_STATUS_SYNCHRONIZED_SPAM, MAIL_STATUS_SYNCHRONIZED_WAITING, MAIL_STATUS, MAIL_STATUS_SENT


__all__ = ['mailing_lists_block', 'recipients_block', 'contacts_block', 'organisations_block',
           'child_lists_block', 'parent_lists_block', 'attachments_block', 'sendings_block',
           'mails_block', 'mails_history_block', 'mail_waiting_sync_block', 'mail_spam_sync_block',
           'lw_mails_history_block']

class MailingListsBlock(QuerysetBlock):
    id_           = QuerysetBlock.generate_id('emails', 'mailing_lists')
    dependencies  = (MailingList,)
    verbose_name  = _(u'Mailing lists')
    template_name = 'emails/templatetags/block_mailing_lists.html'

    def detailview_display(self, context):
        campaign = context['object']
        return self._render(self.get_block_template_context(context, campaign.mailing_lists.all(),
                                                            update_url='/creme_core/blocks/reload/%s/%s/' % (self.id_, campaign.pk),
                                                            ))


class EmailRecipientsBlock(QuerysetBlock):
    id_           = QuerysetBlock.generate_id('emails', 'recipients')
    dependencies  = (EmailRecipient,)
    verbose_name  = _(u'Unlinked recipients')
    template_name = 'emails/templatetags/block_recipients.html'

    def detailview_display(self, context):
        mailing_list = context['object']
        return self._render(self.get_block_template_context(context, EmailRecipient.objects.filter(ml=mailing_list), #get_recipients() ???
                                                            update_url='/creme_core/blocks/reload/%s/%s/' % (self.id_, mailing_list.pk),
                                                            ct_id=ContentType.objects.get_for_model(EmailRecipient).id,
                                                           ))


class ContactsBlock(QuerysetBlock):
    id_           = QuerysetBlock.generate_id('emails', 'contacts')
    dependencies  = (Contact,)
    verbose_name  = _(u'Contacts recipients')
    template_name = 'emails/templatetags/block_contacts.html'

    def detailview_display(self, context):
        mailing_list = context['object']
        return self._render(self.get_block_template_context(context, mailing_list.contacts.all(),
                                                            update_url='/creme_core/blocks/reload/%s/%s/' % (self.id_, mailing_list.pk),
                                                           ))


class OrganisationsBlock(QuerysetBlock):
    id_           = QuerysetBlock.generate_id('emails', 'organisations')
    dependencies  = (Organisation,)
    verbose_name  = _(u'Organisations recipients')
    template_name = 'emails/templatetags/block_organisations.html'

    def detailview_display(self, context):
        mailing_list = context['object']
        return self._render(self.get_block_template_context(context, mailing_list.organisations.all(),
                                                            update_url='/creme_core/blocks/reload/%s/%s/' % (self.id_, mailing_list.pk),
                                                           ))


class ChildListsBlock(QuerysetBlock):
    id_           = QuerysetBlock.generate_id('emails', 'child_lists')
    dependencies  = (MailingList,)
    verbose_name  = _(u'Child mailing lists')
    template_name = 'emails/templatetags/block_child_lists.html'

    def detailview_display(self, context):
        mailing_list = context['object']
        return self._render(self.get_block_template_context(context, mailing_list.children.all(),
                                                            update_url='/creme_core/blocks/reload/%s/%s/' % (self.id_, mailing_list.pk),
                                                           ))


class ParentListsBlock(QuerysetBlock):
    id_           = QuerysetBlock.generate_id('emails', 'parent_lists')
    dependencies  = (MailingList,)
    verbose_name  = _(u'Parent mailing lists')
    template_name = 'emails/templatetags/block_parent_lists.html'

    def detailview_display(self, context):
        mailing_list = context['object']
        return self._render(self.get_block_template_context(context, mailing_list.parents_set.all(),
                                                            update_url='/creme_core/blocks/reload/%s/%s/' % (self.id_, mailing_list.pk),
                                                           ))


class AttachmentsBlock(QuerysetBlock):
    id_           = QuerysetBlock.generate_id('emails', 'attachments')
    dependencies  = (Document,)
    verbose_name  = _(u'Attachments')
    template_name = 'emails/templatetags/block_attachments.html'

    def detailview_display(self, context):
        template = context['object']
        return self._render(self.get_block_template_context(context, template.attachments.all(),
                                                            update_url='/creme_core/blocks/reload/%s/%s/' % (self.id_, template.pk),
                                                           ))


class SendingsBlock(QuerysetBlock):
    id_           = QuerysetBlock.generate_id('emails', 'sendings')
    dependencies  = (EmailSending,)
    order_by      = '-sending_date'
    verbose_name  = _(u'Sendings')
    template_name = 'emails/templatetags/block_sendings.html'

    def detailview_display(self, context):
        campaign = context['object']
        return self._render(self.get_block_template_context(context, EmailSending.objects.filter(campaign=campaign), #TODO: use related_name
                                                            update_url='/creme_core/blocks/reload/%s/%s/' % (self.id_, campaign.pk),
                                                            ct_id=ContentType.objects.get_for_model(EmailSending).id,
                                                           ))


class MailsBlock(QuerysetBlock):
    id_           = QuerysetBlock.generate_id('emails', 'mails')
    dependencies  = (LightWeightEmail,)
    page_size     = 12
    verbose_name  = _(u"Emails of a sending")
    template_name = 'emails/templatetags/block_mails.html'

    def detailview_display(self, context):
        sending = context['object']
        return self._render(self.get_block_template_context(context, sending.get_mails(),
                                                            update_url='/emails/campaign/sending/%s/mails/reload/' % sending.pk,
                                                            ct_id=ContentType.objects.get_for_model(LightWeightEmail).id,
                                                           ))

    #Useful method because EmailSending is not a CremeEntity (should be ?) --> generic view in creme_core (problems with credemtials ?) ??
    @jsonify
    def detailview_ajax(self, request, entity_id):
        context = RequestContext(request)
        context.update({
                'object': EmailSending.objects.get(id=entity_id),
            })

        return [(self.id_, self.detailview_display(context))]


class MailsHistoryBlock(QuerysetBlock):
    id_           = QuerysetBlock.generate_id('emails', 'mails_history')
    dependencies  = (EntityEmail, Relation)
    order_by      = '-sending_date'
    verbose_name  = _(u"Emails history")
    template_name = 'emails/templatetags/block_mails_history.html'
    configurable  = True

    def detailview_display(self, context):
        pk = context['object'].pk

<<<<<<< HEAD
        #TODO: improve query.....
        entityemail_pk = Relation.objects.filter(type__pk__in=[REL_SUB_MAIL_SENDED, REL_SUB_MAIL_RECEIVED], object_entity=pk).values_list('subject_entity', flat=True).distinct()
=======
        entityemail_pk = Relation.objects.filter(type__pk__in=[REL_SUB_MAIL_SENDED, REL_SUB_MAIL_RECEIVED, REL_SUB_RELATED_TO], object_entity=pk).values_list('subject_entity', flat=True).distinct()
>>>>>>> 858d4a63

        return self._render(self.get_block_template_context(context,
                                                            EntityEmail.objects.filter(pk__in=entityemail_pk),
                                                            update_url='/creme_core/blocks/reload/%s/%s/' % (self.id_, pk),
                                                            sent_status=MAIL_STATUS_SENT,
                                                            ))

class LwMailsHistoryBlock(QuerysetBlock):
    id_           = QuerysetBlock.generate_id('emails', 'lw_mails_history')
    dependencies  = (LightWeightEmail,)
    order_by      = '-sending_date'
    verbose_name  = _(u"Campaings emails history")
    template_name = 'emails/templatetags/block_lw_mails_history.html'
    configurable  = True

    def detailview_display(self, context):
        pk = context['object'].pk
        return self._render(self.get_block_template_context(context, LightWeightEmail.objects.filter(recipient_id=pk),
                                                            update_url='/creme_core/blocks/reload/%s/%s/' % (self.id_, pk), #TODO: test me!!!
                                                            ))


class _SynchronizationMailsBlock(QuerysetBlock):
    dependencies  = (EntityEmail,)
    order_by      = '-reception_date'

    def __init__(self, *args, **kwargs):
        super(_SynchronizationMailsBlock, self).__init__()

    @jsonify
    def detailview_ajax(self, request):
        context = RequestContext(request)
        context.update({
            'MAIL_STATUS': MAIL_STATUS,
            'entityemail_ct_id': ContentType.objects.get_for_model(EntityEmail).id,
        })

        return [(self.id_, self.detailview_display(context))]


class WaitingSynchronizationMailsBlock(_SynchronizationMailsBlock):
    id_           = QuerysetBlock.generate_id('emails', 'waiting_synchronisation')
    verbose_name  = _(u'Incoming Emails to sync')
    template_name = 'emails/templatetags/block_synchronization.html'

    def detailview_display(self, context):
        context.update({'MAIL_STATUS': MAIL_STATUS, 'entityemail_ct_id': ContentType.objects.get_for_model(EntityEmail).id, 'rtypes': ','.join([REL_SUB_MAIL_SENDED, REL_SUB_MAIL_RECEIVED, REL_SUB_RELATED_TO])})
        return self._render(self.get_block_template_context(context, EntityEmail.objects.filter(status=MAIL_STATUS_SYNCHRONIZED_WAITING),
#                                                            update_url='/creme_core/blocks/reload/basic/%s/' % self.id_
                                                            update_url='/emails/sync_blocks/reload'
                                                            ))


class SpamSynchronizationMailsBlock(_SynchronizationMailsBlock):
    id_           = QuerysetBlock.generate_id('emails', 'synchronised_as_spam')
    verbose_name  = _(u'Spam emails')
    template_name = 'emails/templatetags/block_synchronization_spam.html'

    def detailview_display(self, context):
        context.update({'MAIL_STATUS': MAIL_STATUS, 'entityemail_ct_id': ContentType.objects.get_for_model(EntityEmail).id})
        return self._render(self.get_block_template_context(context, EntityEmail.objects.filter(status=MAIL_STATUS_SYNCHRONIZED_SPAM),
#                                                            update_url='/creme_core/blocks/reload/basic/%s/' % self.id_
                                                            update_url='/emails/sync_blocks/reload'
                                                            ))


mailing_lists_block     = MailingListsBlock()
recipients_block        = EmailRecipientsBlock()
contacts_block          = ContactsBlock()
organisations_block     = OrganisationsBlock()
child_lists_block       = ChildListsBlock()
parent_lists_block      = ParentListsBlock()
attachments_block       = AttachmentsBlock()
sendings_block          = SendingsBlock()
mails_block             = MailsBlock()
mails_history_block     = MailsHistoryBlock()
lw_mails_history_block  = LwMailsHistoryBlock()
mail_waiting_sync_block = WaitingSynchronizationMailsBlock()
mail_spam_sync_block    = SpamSynchronizationMailsBlock()<|MERGE_RESOLUTION|>--- conflicted
+++ resolved
@@ -186,12 +186,7 @@
     def detailview_display(self, context):
         pk = context['object'].pk
 
-<<<<<<< HEAD
-        #TODO: improve query.....
-        entityemail_pk = Relation.objects.filter(type__pk__in=[REL_SUB_MAIL_SENDED, REL_SUB_MAIL_RECEIVED], object_entity=pk).values_list('subject_entity', flat=True).distinct()
-=======
         entityemail_pk = Relation.objects.filter(type__pk__in=[REL_SUB_MAIL_SENDED, REL_SUB_MAIL_RECEIVED, REL_SUB_RELATED_TO], object_entity=pk).values_list('subject_entity', flat=True).distinct()
->>>>>>> 858d4a63
 
         return self._render(self.get_block_template_context(context,
                                                             EntityEmail.objects.filter(pk__in=entityemail_pk),
