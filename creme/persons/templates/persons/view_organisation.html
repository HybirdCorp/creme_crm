{% extends "creme_core/generics/view_entity.html" %}
{% load i18n %}
{% load media %}
{% load creme_core_tags %}{% load creme_block %}

{% block logo %}
    {% if object.url_site %}
        <a href="http://{{object.url_site}}" target="_blank" ><img src="{{object.image.get_image_url}}" alt="" style="max-height:64px;max-width:200px;"/></a>
    {% else %}{% if object.image.get_image_url %}
        <img src="{{object.image.get_image_url}}" alt="" title="{% trans "Please enter the web site address" %}" style="max-height:64px;max-width:200px;"/>
    {% else %}
        <img src="{% media_url 'images/organisation_64.png' %}" alt="{% trans "Organisation" %}"/>
    {% endif %}{% endif %}
{% endblock %}

{% block creme_blocks_import %}
    {{block.super}}
    {% import_block from_app 'persons' named 'address' as 'address_block' %}
    {% import_block from_app 'persons' named 'other_address' as 'other_address_block' %}
    {% import_block from_app 'persons' named 'employees' as 'employees_block' %}
    {% import_block from_app 'persons' named 'managers' as 'managers_block' %}
    {% import_block from_app 'opportunities' named 'linked_opportunities' as 'opportunities_block' %}
{% endblock %}

{% block detail_view_left_1 %}
    <!--{% cycle "block_header_line_dark" "block_header_line_light" as header_color %}
        {% cycle "block_line_dark" "block_line_light" as row_color %} -->
    <table class="table_detail_view ui-corner-all">
        {% get_block_header colspan=2 %}
            <th style="width: 80%;" class="collapser">{% get_basic_block_header _("Organisation information") 'infos_48.png' _('Information') %}</th>
            <th style="width: 20%;" align="right"></th>
        {% end_get_block_header %}
        <tbody class="collapsable">
            <tr>
                <th class="{% cycle header_color %} th_info">{% trans "Creation date" %}</th>
                <td class="{% cycle row_color %} td_info">{{object.created}}</td>
            </tr>
            <tr>
                <th class="{% cycle header_color %} th_info">{% trans "Last modification" %}</th>
                <td class="{% cycle row_color %} td_info">{{object.modified}}</td>
            </tr>
            <tr>
                <th class="{% cycle header_color %} th_info">{% trans "Name of the organisation" %}</th>
                <td class="{% cycle row_color %} td_info">{{object.name}}</td>
            </tr>
            <tr>
                <th class="{% cycle header_color %} th_info">{% trans "Staff size" %}</th>
                <td class="{% cycle row_color %} td_info">{{object.employees}}</td>
            </tr>
            <tr>
                <th class="{% cycle header_color %} th_info">{% trans "Legal form" %}</th>
                <td class="{% cycle row_color %} td_info">{{object.legal_form}}</td>
            </tr>
            <tr>
                <th class="{% cycle header_color %} th_info">{% trans "Line of business" %}</th>
                <td class="{% cycle row_color %} td_info">{{object.sector}}</td>
            </tr>
            <tr>
                <th class="{% cycle header_color %} th_info">{% trans "Capital" %}</th>
                <td class="{% cycle row_color %} td_info">{{object.capital}}</td>
            </tr>
            <tr>
                <th class="{% cycle header_color %} th_info">{% trans "SIREN" %}</th>
                <td class="{% cycle row_color %} td_info">{{object.siren}}</td>
            </tr>
            <tr>
                <th class="{% cycle header_color %} th_info">{% trans "NAF code" %}</th>
                <td class="{% cycle row_color %} td_info">{{object.naf}}</td>
            </tr>
            <tr>
                <th class="{% cycle header_color %} th_info">{% trans "SIRET" %}</th>
                <td class="{% cycle row_color %} td_info">{{object.siret}}</td>
            </tr>
            <tr>
                <th class="{% cycle header_color %} th_info">{% trans "RCS/RM" %}</th>
                <td class="{% cycle row_color %} td_info">{{object.rcs}}</td>
            </tr>
            <tr>
                <th class="{% cycle header_color %} th_info">{% trans "Intra VAT" %}</th>
                <td class="{% cycle row_color %} td_info">{{object.tvaintra}}</td>
            </tr>
            <tr>
                <th class="{% cycle header_color %} th_info">{% trans "Subject to VAT" %}</th>
                <td class="{% cycle row_color %} td_info">{{object|get_html_field_value:"subject_to_vat" }}</td>
            </tr>
            <tr>
                <th class="{% cycle header_color %} th_info">{% trans "Assigned to" %}</th>
                <td class="{% cycle row_color %} td_info">{{object.user}}</td>
            </tr>
        </tbody>
    </table>

    <table class="table_detail_view ui-corner-all">
        <thead>
            <tr>
                <th align="left" colspan="2" class="collapser">{% trans "Coordinates" %}</th>
            </tr>
        </thead>
        <tbody class="collapsable">
            <tr>
                <th class="{% cycle header_color %} th_info">{% trans "Landline" %}</th>
                <td class="{% cycle row_color %} td_info">{{object.phone}}</td>
            </tr>
            <tr>
                <th class="{% cycle header_color %} th_info">{% trans "Fax" %}</th>
                <td class="{% cycle row_color %} td_info">{{object.fax}}</td>
            </tr>
            <tr>
                <th class="{% cycle header_color %} th_info">{% trans "E-mail" %}</th>
                <td class="{% cycle row_color %} td_info">{{object.email}}</td>
            </tr>
            <tr>
                <th class="{% cycle header_color %} th_info">{% trans "Web Site" %}</th>
                <td class="{% cycle row_color %} td_info">{{object.url_site}}</td>
            </tr>
        </tbody>
    </table>

    <table class="table_detail_view ui-corner-all">
        {% get_block_header colspan=2 %}
            <th style="width: 80%;" class="collapser">{% get_basic_block_header _('Other Information') 'infos_48.png' _('Information') %}</th>
            <th style="width: 20%;" align="right"></th>
        {% end_get_block_header %}
        <tbody class="collapsable">
            <tr>
                <th class="{% cycle header_color %} th_info">{% trans "Description" %}</th>
                <td class="{% cycle row_color %} td_info">{{object.description}}</td>
            </tr>
            <tr>
                <th class="{% cycle header_color %} th_info">{% trans "Date of creation of the organisation" %}</th>
                <td class="{% cycle row_color %} td_info">{{object|get_html_field_value:"creation_date"}}</td>
            </tr>
            <tr>
                <th class="{% cycle header_color %} th_info">{% trans "Logo" %}</th>
                <td class="{% cycle row_color %} td_info" >{{object|get_html_field_value:"image"}}</td>
            </tr>
        </tbody>
    </table>

    {% include "creme_core/customfields_as_table.html" %}
{% endblock %}

{% block detail_view_left_2 %}
    {% display_block_detailview 'address_block' %}
    {% display_block_detailview 'other_address_block' %}
    {% display_block_detailview 'managers_block' %}
    {% display_block_detailview 'employees_block' %}
<<<<<<< HEAD
    {% display_block_detailview 'opportunities_block' %}
=======
>>>>>>> 5e855a94

    {% display_block_detailview 'properties_block' %}
    {% display_block_detailview 'relations_block' %}
{% endblock %}

{% block detail_view_right_1 %}
    {% display_block_detailview 'target_organisations_block' %}

{% endblock %}<|MERGE_RESOLUTION|>--- conflicted
+++ resolved
@@ -19,7 +19,7 @@
     {% import_block from_app 'persons' named 'other_address' as 'other_address_block' %}
     {% import_block from_app 'persons' named 'employees' as 'employees_block' %}
     {% import_block from_app 'persons' named 'managers' as 'managers_block' %}
-    {% import_block from_app 'opportunities' named 'linked_opportunities' as 'opportunities_block' %}
+    {% import_block from_app 'opportunities' named 'target_organisations' as 'target_organisations_block' %}
 {% endblock %}
 
 {% block detail_view_left_1 %}
@@ -145,10 +145,6 @@
     {% display_block_detailview 'other_address_block' %}
     {% display_block_detailview 'managers_block' %}
     {% display_block_detailview 'employees_block' %}
-<<<<<<< HEAD
-    {% display_block_detailview 'opportunities_block' %}
-=======
->>>>>>> 5e855a94
 
     {% display_block_detailview 'properties_block' %}
     {% display_block_detailview 'relations_block' %}
